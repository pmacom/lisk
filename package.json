{
  "name": "lisk",
<<<<<<< HEAD
  "version": "0.9.7",
=======
  "version": "0.9.6",
>>>>>>> f324194e
  "private": true,
  "scripts": {
    "start": "node app.js",
    "jenkins": "./node_modules/.bin/grunt jenkins --verbose",
    "eslint": "./node_modules/.bin/grunt eslint-nofix --verbose",
    "fetchCoverage": "./node_modules/.bin/grunt exec:fetchCoverage --verbose",
    "coverageReport": "./node_modules/.bin/grunt coverageReport --verbose",
    "test": "./node_modules/.bin/grunt test --verbose",
    "test-unit": "./node_modules/.bin/grunt test-unit --verbose",
    "test-integration": "export TEST=test/integration/peers.integration.js && export NODE_ENV=TEST && ./node_modules/.bin/grunt jenkins",
    "test-functional": "grunt test-functional",
    "jsdoc": "jsdoc -c docs/conf.json --verbose --pedantic",
    "create-bundles": "webpack",
    "server-docs": "npm run jsdoc && http-server docs/jsdoc/",
    "precommit": "npm run eslint"
  },
  "author": "Lisk Foundation <admin@lisk.io>, lightcurve GmbH <admin@lightcurve.io>",
  "license": "GPL-3.0",
  "dependencies": {
    "async": "=2.4.1",
    "bignumber.js": "=4.0.2",
    "bluebird": "=3.5.0",
    "body-parser": "=1.17.2",
    "bson": "=1.0.4",
    "bytebuffer": "=5.0.1",
    "change-case": "=3.0.1",
    "colors": "=1.1.2",
    "commander": "=2.9.0",
    "compression": "=1.6.2",
    "cors": "=2.8.3",
    "decompress-zip": "LiskHQ/decompress-zip#f46b0a3",
    "ejs": "=2.5.6",
    "express": "=4.15.3",
    "express-domain-middleware": "=0.1.0",
    "express-query-int": "=1.0.1",
    "express-rate-limit": "=2.8.0",
    "extend": "=3.0.1",
    "ip": "=1.1.5",
    "json-schema": "=0.2.3",
    "json-sql": "LiskHQ/json-sql#27e1ed1",
    "lodash": "=4.17.4",
    "method-override": "=2.3.9",
    "pg-monitor": "=0.8.2",
    "pg-native": "=1.10.1",
    "pg-promise": "=6.3.5",
    "popsicle": "=9.1.0",
    "randomstring": "=1.1.5",
    "redis": "=2.7.1",
    "rimraf": "=2.6.1",
    "semver": "=5.3.0",
    "socket.io": "=2.0.3",
    "socketcluster": "=5.14.2",
    "socketcluster-client": "=5.3.0",
    "sodium": "LiskHQ/node-sodium#716de00",
    "strftime": "=0.10.0",
    "valid-url": "=1.0.9",
    "validator": "=7.0.0",
    "validator.js": "=2.0.3",
    "wamp-socket-cluster": "LiskHQ/wamp-socket-cluster#dd6d5d71d61fa9f48cc3f75ea334577ca1711b9b",
    "z-schema": "=3.18.2"
  },
  "devDependencies": {
    "bitcore-mnemonic": "=1.2.5",
    "browserify-bignum": "=1.3.0-2",
    "chai": "=4.0.2",
    "chai-bignumber": "=2.0.0",
    "coveralls": "=2.13.1",
    "crypto-browserify": "=3.11.0",
    "csv": "=1.1.1",
    "faker": "=4.1.0",
    "grunt": "=1.0.1",
    "grunt-cli": "=1.2.0",
    "grunt-contrib-compress": "=1.4.3",
    "grunt-eslint": "=20.0.0",
    "grunt-exec": "=2.0.0",
    "grunt-obfuscator": "=0.1.0",
    "husky": "=0.14.3",
    "istanbul": "=0.4.5",
    "istanbul-middleware": "=0.2.2",
    "jsdoc": "=3.4.3",
    "jsdox": "=0.4.10",
    "lisk-js": "git://github.com/LiskHQ/lisk-js#optional_data_test",
    "mocha": "=3.4.2",
    "moment": "=2.18.1",
    "pm2": "=2.4.6",
    "rewire": "=2.5.2",
    "sinon": "=2.3.4",
    "supertest": "=3.0.0",
    "webpack": "=2.6.1",
    "webpack-node-externals": "=1.6.0"
  }
}<|MERGE_RESOLUTION|>--- conflicted
+++ resolved
@@ -1,10 +1,6 @@
 {
   "name": "lisk",
-<<<<<<< HEAD
   "version": "0.9.7",
-=======
-  "version": "0.9.6",
->>>>>>> f324194e
   "private": true,
   "scripts": {
     "start": "node app.js",
