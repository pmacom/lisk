/* eslint-disable mocha/no-pending-tests, mocha/no-skipped-tests */
/*
 * Copyright © 2018 Lisk Foundation
 *
 * See the LICENSE file at the top-level directory of this distribution
 * for licensing information.
 *
 * Unless otherwise agreed in a custom licensing agreement with the Lisk Foundation,
 * no part of this software, including this file, may be copied, modified,
 * propagated, or distributed except according to the terms contained in the
 * LICENSE file.
 *
 * Removal or modification of this copyright notice is prohibited.
 */

'use strict';

var rewire = require('rewire');
var chai = require('chai');
var swaggerHelper = require('../../../helpers/swagger');
var WSServer = require('../../common/ws/server_master');
var constants = require('../../../helpers/constants');
var generateRandomActivePeer = require('../../fixtures/peers')
	.generateRandomActivePeer;
var Block = require('../../fixtures/blocks').Block;
var Rules = require('../../../api/ws/workers/rules');

var TransportModule = rewire('../../../modules/transport.js');

var expect = chai.expect;

// TODO: Sometimes the callback error is null, other times it's undefined. It should be consistent.
describe('transport', () => {
	var dbStub;
	var loggerStub;
	var busStub;
	var schemaStub;
	var networkStub;
	var balancesSequenceStub;
	var transactionStub;
	var blockStub;
	var peersStub;
	var broadcasterStubRef;
	var transportInstance;
	var library;
	var __private;
	var modules;
	var defaultScope;
	var restoreRewiredTopDeps;
	var peerMock;
	var definitions;
	var wsRPC;
	var transaction;
	var block;
	var peersList;
	var blocksList;
	var transactionsList;
	var multisignatureTransactionsList;
	var error;

	const SAMPLE_SIGNATURE_1 = {
		transactionId: '222675625422353767',
		publicKey:
			'2ca9a7143fc721fdc540fef893b27e8d648d2288efa61e56264edf01a2c23079',
		signature:
			'32636139613731343366633732316664633534306665663839336232376538643634386432323838656661363165353632363465646630316132633233303739',
	};

	const SAMPLE_SIGNATURE_2 = {
		transactionId: '222675625422353768',
		publicKey:
			'3ca9a7143fc721fdc540fef893b27e8d648d2288efa61e56264edf01a2c23080',
		signature:
			'61383939393932343233383933613237653864363438643232383865666136316535363236346564663031613263323330373784192003750382840553137595',
	};

	const SAMPLE_AUTH_KEY = 'testkey123';

	beforeEach(done => {
		// Recreate all the stubs and default structures before each test case to make
		// sure that they are fresh every time; that way each test case can modify
		// stubs without affecting other test cases.

		transaction = {
			id: '222675625422353767',
			type: 0,
			amount: '100',
			fee: '10',
			senderPublicKey:
				'2ca9a7143fc721fdc540fef893b27e8d648d2288efa61e56264edf01a2c23079',
			recipientId: '12668885769632475474L',
			timestamp: 28227090,
			asset: {},
			signature:
				'2821d93a742c4edf5fd960efad41a4def7bf0fd0f7c09869aed524f6f52bf9c97a617095e2c712bd28b4279078a29509b339ac55187854006591aa759784c205',
		};

		transactionsList = [
			{
				id: '222675625422353767',
				type: 0,
				amount: '100',
				fee: '10',
				senderPublicKey:
					'2ca9a7143fc721fdc540fef893b27e8d648d2288efa61e56264edf01a2c23079',
				recipientId: '12668885769632475474L',
				timestamp: 28227090,
				asset: {},
				signature:
					'2821d93a742c4edf5fd960efad41a4def7bf0fd0f7c09869aed524f6f52bf9c97a617095e2c712bd28b4279078a29509b339ac55187854006591aa759784c205',
			},
			{
				id: '332675625422353892',
				type: 0,
				amount: '1000',
				fee: '10',
				senderPublicKey:
					'2ca9a7143fc721fdc540fef893b27e8d648d2288efa61e56264edf01a2c23079',
				recipientId: '12668885769632475474L',
				timestamp: 28227090,
				asset: {},
				signature:
					'1231d93a742c4edf5fd960efad41a4def7bf0fd0f7c09869aed524f6f52bf9c97a617095e2c712bd28b4279078a29509b339ac55187854006591aa759784c567',
			},
		];

		multisignatureTransactionsList = [
			{
				id: '222675625422353767',
				type: 0,
				amount: '100',
				fee: '10',
				senderPublicKey:
					'2ca9a7143fc721fdc540fef893b27e8d648d2288efa61e56264edf01a2c23079',
				recipientId: '12668885769632475474L',
				timestamp: 28227090,
				asset: {},
				signatures:
					[
						'2821d93a742c4edf5fd960efad41a4def7bf0fd0f7c09869aed524f6f52bf9c97a617095e2c712bd28b4279078a29509b339ac55187854006591aa759784c205',
					],
			},
			{
				id: '332675625422353892',
				type: 0,
				amount: '1000',
				fee: '10',
				senderPublicKey:
					'2ca9a7143fc721fdc540fef893b27e8d648d2288efa61e56264edf01a2c23079',
				recipientId: '12668885769632475474L',
				timestamp: 28227090,
				asset: {},
				signatures:
					[
						'1231d93a742c4edf5fd960efad41a4def7bf0fd0f7c09869aed524f6f52bf9c97a617095e2c712bd28b4279078a29509b339ac55187854006591aa759784c567',
						'2821d93a742c4edf5fd960efad41a4def7bf0fd0f7c09869aed524f6f52bf9c97a617095e2c712bd28b4279078a29509b339ac55187854006591aa759784c205',
					],
			},
		];

		dbStub = {
			query: sinonSandbox.spy(),
		};

		loggerStub = {
			debug: sinonSandbox.spy(),
			error: sinonSandbox.spy(),
		};

		busStub = {};
		schemaStub = {};
		networkStub = {};
		balancesSequenceStub = {
			add: () => {},
		};

		transactionStub = {
			attachAssetType: sinonSandbox.stub(),
		};

		blockStub = {};
		peersStub = {};

		restoreRewiredTopDeps = TransportModule.__set__({
			// eslint-disable-next-line object-shorthand
			Broadcaster: function() {
				this.bind = () => {};
				broadcasterStubRef = this;
			},
		});

		defaultScope = {
			logic: {
				block: blockStub,
				transaction: transactionStub,
				peers: peersStub,
			},
			db: dbStub,
			logger: loggerStub,
			bus: busStub,
			schema: schemaStub,
			network: networkStub,
			balancesSequence: balancesSequenceStub,
			config: {
				peers: {
					options: {
						timeout: 1234,
					},
				},
				forging: {},
				broadcasts: {
					broadcastInterval: 10000,
					releaseLimit: 10,
				},
			},
		};

		peerMock = {
			nonce: 'sYHEDBKcScaAAAYg',
		};

		swaggerHelper.getResolvedSwaggerSpec().then(resolvedSpec => {
			definitions = resolvedSpec.definitions;
			defaultScope.swagger = {
				definitions,
			};
			done();
		});
	});

	afterEach(done => {
		restoreRewiredTopDeps();
		done();
	});

	describe('constructor', () => {
		describe('library', () => {
			var localTransportInstance;
			var transportSelf;

			beforeEach(done => {
				localTransportInstance = new TransportModule((err, transport) => {
					error = err;
					transportSelf = transport;
					library = TransportModule.__get__('library');
					__private = TransportModule.__get__('__private');

					transportSelf.onBind(defaultScope);

					done();
				}, defaultScope);
			});

			it('should assign scope variables when instantiating', () => {
				expect(library)
					.to.have.property('db')
					.which.is.equal(dbStub);
				expect(library)
					.to.have.property('logger')
					.which.is.equal(loggerStub);
				expect(library)
					.to.have.property('bus')
					.which.is.equal(busStub);
				expect(library)
					.to.have.property('schema')
					.which.is.equal(schemaStub);
				expect(library)
					.to.have.property('network')
					.which.is.equal(networkStub);
				expect(library)
					.to.have.property('balancesSequence')
					.which.is.equal(balancesSequenceStub);
				expect(library)
					.to.have.nested.property('logic.block')
					.which.is.equal(blockStub);
				expect(library)
					.to.have.nested.property('logic.transaction')
					.which.is.equal(transactionStub);
				expect(library)
					.to.have.nested.property('logic.peers')
					.which.is.equal(peersStub);
				expect(library)
					.to.have.nested.property('config.peers.options.timeout')
					.which.is.equal(1234);

				expect(__private)
					.to.have.property('broadcaster')
					.which.is.equal(broadcasterStubRef);

				expect(error).to.equal(null);
				return expect(transportSelf).to.equal(localTransportInstance);
			});
		});
	});

	describe('__private', () => {
		var __privateOriginal;
		var restoreRewiredDeps;

		beforeEach(done => {
			__privateOriginal = {};

			transportInstance = new TransportModule((err, transportSelf) => {
				// Backup the __private variable so that properties can be overridden
				// by individual test cases and then we will restore them after each test case has run.
				// This is neccessary because different test cases may want to stub out different parts of the
				// __private modules while testing other parts.
				__private = TransportModule.__get__('__private');

				Object.keys(__private).forEach(field => {
					__privateOriginal[field] = __private[field];
				});

				transportSelf.onBind(defaultScope);

				library = {
					schema: {
						validate: sinonSandbox.stub().callsArg(2),
					},
					logger: {
						debug: sinonSandbox.spy(),
					},
					logic: {
						transaction: {
							objectNormalize: sinonSandbox.stub(),
						},
					},
				};

				modules = {
					peers: {
						remove: sinonSandbox.stub().returns(true),
					},
					transactions: {
						processUnconfirmedTransaction: sinonSandbox.stub().callsArg(2),
					},
				};

				definitions = {};

				wsRPC = {
					getServerAuthKey: sinonSandbox.stub().returns(SAMPLE_AUTH_KEY),
				};

				restoreRewiredDeps = TransportModule.__set__({
					library,
					modules,
					definitions,
					wsRPC,
				});

				done();
			}, defaultScope);
		});

		afterEach(done => {
			Object.keys(__private).forEach(field => {
				delete __private[field];
			});
			Object.keys(__privateOriginal).forEach(field => {
				__private[field] = __privateOriginal[field];
			});
			restoreRewiredDeps();
			done();
		});

		describe('removePeer', () => {
			describe('when options.peer is undefined', () => {
				var result;

				beforeEach(done => {
					result = __private.removePeer({}, 'Custom peer remove message');
					done();
				});

				it('should call library.logger.debug with "Cannot remove empty peer"', () => {
					expect(library.logger.debug.called).to.be.true;
					return expect(
						library.logger.debug.calledWith('Cannot remove empty peer')
					).to.be.true;
				});

				it('should return false', () => {
					return expect(result).to.be.false;
				});
			});

			describe('when options.peer is defined', () => {
				var removeSpy;
				var peerData;

				beforeEach(done => {
					removeSpy = sinonSandbox.spy();

					modules.peers = {
						remove: removeSpy,
					};

					peerData = {
						ip: '127.0.0.1',
						wsPort: 8000,
					};

					__private.removePeer(
						{
							peer: peerData,
						},
						'Custom peer remove message'
					);
					done();
				});

				it('should call library.logger.debug', () => {
					return expect(library.logger.debug.called).to.be.true;
				});

				it('should call modules.peers.remove with options.peer', () => {
					return expect(removeSpy.calledWith(peerData)).to.be.true;
				});
			});
		});

		describe('receiveSignatures', () => {
			describe('for every signature in signatures', () => {
				describe('when __private.receiveSignature succeeds', () => {
					beforeEach(done => {
						__private.receiveSignature = sinonSandbox.stub().callsArg(1);
						__private.receiveSignatures([
							SAMPLE_SIGNATURE_1,
							SAMPLE_SIGNATURE_2,
						]);
						done();
					});

					it('should call __private.receiveSignature with signature', () => {
						expect(__private.receiveSignature.calledTwice).to.be.true;
						expect(__private.receiveSignature.calledWith(SAMPLE_SIGNATURE_1)).to
							.be.true;
						return expect(
							__private.receiveSignature.calledWith(SAMPLE_SIGNATURE_2)
						).to.be.true;
					});
				});

<<<<<<< HEAD
				describe('when a call to __private.receiveSignature fails', () => {
=======
				describe('when __private.receiveSignature fails', () => {
>>>>>>> 0f62654d
					var receiveSignatureError;

					beforeEach(done => {
						receiveSignatureError = 'Error processing signature: Error message';
						__private.receiveSignature = sinonSandbox
							.stub()
							.callsArgWith(1, receiveSignatureError);
						__private.receiveSignatures([
							SAMPLE_SIGNATURE_1,
							SAMPLE_SIGNATURE_2,
						]);
						done();
					});

					it('should call library.logger.debug with err and signature', () => {
						// If any of the __private.receiveSignature calls fail, the rest of
						// the batch should still be processed.
						expect(__private.receiveSignature.calledTwice).to.be.true;
						expect(
							library.logger.debug.calledWith(
								receiveSignatureError,
								SAMPLE_SIGNATURE_1
							)
						).to.be.true;
						return expect(
							library.logger.debug.calledWith(
								receiveSignatureError,
								SAMPLE_SIGNATURE_2
							)
						).to.be.true;
					});
				});
			});
		});

		describe('receiveSignature', () => {
			beforeEach(done => {
				library.schema = {
					validate: sinonSandbox.stub().callsArg(2),
				};

				modules.multisignatures = {
					processSignature: sinonSandbox.stub().callsArg(1),
				};

				done();
			});

			describe('when library.schema.validate succeeds', () => {
				describe('when modules.multisignatures.processSignature succeeds', () => {
					beforeEach(done => {
						modules.multisignatures.processSignature = sinonSandbox
							.stub()
							.callsArg(1);

						__private.receiveSignature(SAMPLE_SIGNATURE_1, err => {
							error = err;
							done();
						});
					});

					it('should call library.schema.validate with signature', () => {
						expect(error).to.equal(undefined);
						expect(library.schema.validate.calledOnce).to.be.true;
						return expect(
							library.schema.validate.calledWith(SAMPLE_SIGNATURE_1)
						).to.be.true;
					});

					it('should call modules.multisignatures.processSignature with signature', () => {
						expect(error).to.equal(undefined);
						return expect(
							modules.multisignatures.processSignature.calledWith(
								SAMPLE_SIGNATURE_1
							)
						).to.be.true;
					});

					it('should call callback with error = undefined', () => {
						return expect(error).to.equal(undefined);
					});
				});

				describe('when modules.multisignatures.processSignature fails', () => {
					var processSignatureError;

					beforeEach(done => {
						processSignatureError = 'Transaction not found';
						modules.multisignatures.processSignature = sinonSandbox
							.stub()
							.callsArgWith(1, processSignatureError);

						__private.receiveSignature(SAMPLE_SIGNATURE_1, err => {
							error = err;
							done();
						});
					});

					it('should call callback with error', () => {
						return expect(error).to.equal(
							`Error processing signature: ${processSignatureError}`
						);
					});
				});
			});

			describe('when library.schema.validate fails', () => {
				var validateErr;

				beforeEach(done => {
					validateErr = new Error('Signature did not match schema');
					validateErr.code = 'INVALID_FORMAT';
					library.schema.validate = sinonSandbox
						.stub()
						.callsArgWith(2, [validateErr]);

					__private.receiveSignature(SAMPLE_SIGNATURE_1, err => {
						error = err;
						done();
					});
				});

				it('should call callback with error = "Invalid signature body"', () => {
					return expect(error).to.equal(
						`Invalid signature body ${validateErr.message}`
					);
				});
			});
		});

		describe('receiveTransactions', () => {
			beforeEach(done => {
				library.schema = {
					validate: sinonSandbox.stub().callsArg(2),
				};
				library.logger = {
					debug: sinonSandbox.spy(),
				};
				modules.peers = {
					remove: sinonSandbox.stub().returns(true),
				};

				__private.receiveTransaction = sinonSandbox.stub().callsArg(3);

				done();
			});

<<<<<<< HEAD
			describe('when library.schema.validate succeeds', () => {
				describe('for every transaction in transactions', () => {
					describe('when a transaction is undefined', () => {
						beforeEach(done => {
							__private.receiveTransactions([undefined], peerMock, '', err => {
								error = err;
								done();
							});
						});

						// Batch/plural receiveTransactions never fails since it is used for broadcasts.
						it('should call callback with error = null', () => {
							return expect(error).to.equal(null);
						});
					});

					describe('when all transactions are specified', () => {
						beforeEach(done => {
							__private.receiveTransactions(
								transactionsList,
								peerMock,
								'This is a log message',
								err => {
									error = err;
									done();
								}
=======
			describe('for every transaction in transactions', () => {
				describe('when transactions argument is undefined', () => {
					beforeEach(done => {
						__private.receiveTransactions(undefined, peerStub, '');
						done();
					});

					// If a single transaction within the batch fails, it is not going to
					// send back an error.
					it('should should not call __private.receiveTransaction', () => {
						return expect(__private.receiveTransaction.notCalled).to.be.true;
					});
				});

				describe('when transaction is defined', () => {
					describe('when call __private.receiveTransaction succeeds', () => {
						beforeEach(done => {
							__private.receiveTransactions(
								transactions,
								peerStub,
								'This is a log message'
>>>>>>> 0f62654d
							);
							done();
						});

						it('should set transaction.bundled = true', () => {
							return expect(transactionsList[0])
								.to.have.property('bundled')
								.which.equals(true);
						});

						it('should call __private.receiveTransaction with transaction with transaction, peer and extraLogMessage arguments', () => {
							return expect(
								__private.receiveTransaction.calledWith(
									transactionsList[0],
									peerMock,
									'This is a log message'
								)
							).to.be.true;
						});
					});

<<<<<<< HEAD
					describe('when a call to __private.receiveTransaction fails', () => {
=======
					describe('when call __private.receiveTransaction fails', () => {
>>>>>>> 0f62654d
						var receiveTransactionError;

						beforeEach(done => {
							receiveTransactionError = 'Invalid transaction body - ...';
							__private.receiveTransaction = sinonSandbox
								.stub()
								.callsArgWith(3, receiveTransactionError);

							__private.receiveTransactions(
<<<<<<< HEAD
								transactionsList,
								peerMock,
								'This is a log message',
								err => {
									error = err;
									done();
								}
=======
								transactions,
								peerStub,
								'This is a log message'
>>>>>>> 0f62654d
							);
							done();
						});

						it('should call library.logger.debug with error and transaction', () => {
							return expect(
								library.logger.debug.calledWith(
									receiveTransactionError,
									transactionsList[0]
								)
							).to.be.true;
						});
					});
				});
			});
		});

		describe('receiveTransaction', () => {
			var peerAddressString;

			beforeEach(done => {
				sinonSandbox
					.stub(balancesSequenceStub, 'add')
					.callsFake((callback, doneCallback) => {
						callback(doneCallback);
					});

				peerAddressString = '40.40.40.40:5000';

				library.logic = {
					transaction: {
						objectNormalize: sinonSandbox.stub().returns(transaction),
					},
					peers: {
						peersManager: {
							getAddress: sinonSandbox.stub().returns(peerAddressString),
						},
					},
				};
				library.schema = {
					validate: sinonSandbox.stub().callsArg(2),
				};
				library.logger = {
					debug: sinonSandbox.spy(),
				};
				library.balancesSequence = balancesSequenceStub;

				modules.peers.remove = sinonSandbox.stub().returns(true);
				modules.transactions.processUnconfirmedTransaction = sinonSandbox
					.stub()
					.callsArg(2);
				done();
			});

			describe('when transaction and peer are defined', () => {
				beforeEach(done => {
					__private.receiveTransaction(
						transaction,
						peerMock,
						'This is a log message',
						() => {
							done();
						}
					);
				});

				it('should call library.logic.transaction.objectNormalize with transaction', () => {
					return expect(
						library.logic.transaction.objectNormalize.calledWith(transaction)
					).to.be.true;
				});

				it('should call library.balancesSequence.add', () => {
					return expect(library.balancesSequence.add.called).to.be.true;
				});

				it('should call modules.transactions.processUnconfirmedTransaction with transaction and true as arguments', () => {
					return expect(
						modules.transactions.processUnconfirmedTransaction.calledWith(
							transaction,
							true
						)
					).to.be.true;
				});
			});

			describe('when library.logic.transaction.objectNormalize throws', () => {
				var extraLogMessage;
				var objectNormalizeError;

				beforeEach(done => {
					extraLogMessage = 'This is a log message';
					objectNormalizeError = 'Unknown transaction type 0';

					library.logic.transaction.objectNormalize = sinonSandbox
						.stub()
						.throws(objectNormalizeError);
					__private.removePeer = sinonSandbox.spy();

					__private.receiveTransaction(
						transaction,
						peerMock,
						extraLogMessage,
						err => {
							error = err;
							done();
						}
					);
				});

				it('should call library.logger.debug with "Transaction normalization failed" error message and error details object', () => {
					var errorDetails = {
						id: transaction.id,
						err: 'Unknown transaction type 0',
						module: 'transport',
						transaction,
					};
					return expect(
						library.logger.debug.calledWith(
							'Transaction normalization failed',
							errorDetails
						)
					).to.be.true;
				});

				it('should call __private.removePeer with peer details object', () => {
					var peerDetails = { peer: peerMock, code: 'ETRANSACTION' };
					return expect(
						__private.removePeer.calledWith(peerDetails, extraLogMessage)
					).to.be.true;
				});

				it('should call callback with error = "Invalid transaction body"', () => {
					return expect(error).to.equal(
						`Invalid transaction body - ${objectNormalizeError}`
					);
				});
			});

			describe('when peer is undefined', () => {
				beforeEach(done => {
					__private.receiveTransaction(
						transaction,
						undefined,
						'This is a log message',
						() => {
							done();
						}
					);
				});

				it('should call library.logger.debug with "Received transaction " + transaction.id + " from public client"', () => {
					return expect(
						library.logger.debug.calledWith(
							`Received transaction ${transaction.id} from public client`
						)
					).to.be.true;
				});
			});

			describe('when peer is defined', () => {
				beforeEach(done => {
					__private.receiveTransaction(
						transaction,
						peerMock,
						'This is a log message',
						() => {
							done();
						}
					);
				});

				it('should call library.logger.debug with "Received transaction " + transaction.id + " from peer ..."', () => {
					return expect(
						library.logger.debug.calledWith(
							`Received transaction ${
								transaction.id
							} from peer ${peerAddressString}`
						)
					).to.be.true;
				});

				it('should call library.logic.peers.peersManager.getAddress with peer.nonce', () => {
					return expect(
						library.logic.peers.peersManager.getAddress.calledWith(
							peerMock.nonce
						)
					).to.be.true;
				});
			});

			describe('when modules.transactions.processUnconfirmedTransaction fails', () => {
				var processUnconfirmedTransactionError;

				beforeEach(done => {
					processUnconfirmedTransactionError = `Transaction is already processed: ${
						transaction.id
					}`;
					modules.transactions.processUnconfirmedTransaction = sinonSandbox
						.stub()
						.callsArgWith(2, processUnconfirmedTransactionError);

					__private.receiveTransaction(
						transaction,
						peerMock,
						'This is a log message',
						err => {
							error = err;
							done();
						}
					);
				});

				it('should call library.logger.debug with "Transaction ${transaction.id}" and error string', () => {
					return expect(
						library.logger.debug.calledWith(
							`Transaction ${transaction.id}`,
							processUnconfirmedTransactionError
						)
					).to.be.true;
				});

				describe('when transaction is defined', () => {
					it('should call library.logger.debug with "Transaction" and transaction as arguments', () => {
						return expect(
							library.logger.debug.calledWith('Transaction', transaction)
						).to.be.true;
					});
				});

				it('should call callback with err.toString()', () => {
					return expect(error).to.equal(processUnconfirmedTransactionError);
				});
			});

			describe('when modules.transactions.processUnconfirmedTransaction succeeds', () => {
				var result;

				beforeEach(done => {
					__private.receiveTransaction(
						transaction,
						peerMock,
						'This is a log message',
						(err, res) => {
							error = err;
							result = res;
							done();
						}
					);
				});

				it('should call callback with error = null', () => {
					return expect(error).to.equal(null);
				});

				it('should call callback with result = transaction.id', () => {
					return expect(result).to.equal(transaction.id);
				});
			});
		});

		describe('__private.checkInternalAccess', () => {
			var query;
			var result;

			beforeEach(done => {
				query = {
					authKey: SAMPLE_AUTH_KEY,
				};
				__private.checkInternalAccess(query, (err, res) => {
					error = err;
					result = res;
					done();
				});
			});

			it(
				'should call library.schema.validate with query and definitions.WSAccessObject',
				() => {
					return expect(library.schema.validate.calledWith(query, definitions.WSAccessObject)).to.be.true;
				}
			);

			describe('when library.schema.validate succeeds', () => {
				describe('when query.authKey != wsRPC.getServerAuthKey()', () => {
					beforeEach(done => {
						query = {
							authKey: SAMPLE_AUTH_KEY,
						};
						wsRPC.getServerAuthKey = sinonSandbox.stub().returns('differentauthkey789');
						__private.checkInternalAccess(query, err => {
							error = err;
							done();
						});
					});

					it(
						'should call callback with error = "Unable to access internal function - Incorrect authKey"',
						() => {
							return expect(error).to.equal('Unable to access internal function - Incorrect authKey');
						}
					);
				});

				it('should call callback with error = null and result = undefined', () => {
					expect(error).to.equal(null);
					return expect(result).to.equal(undefined);
				});
			});

			describe('when library.schema.validate fails', () => {
				var validateErr;

				beforeEach(done => {
					validateErr = new Error('Query did not match schema');
					validateErr.code = 'INVALID_FORMAT';

					query = {
						authKey: SAMPLE_AUTH_KEY,
					};
					library.schema.validate = sinonSandbox.stub().callsArgWith(2, [validateErr]);
					__private.checkInternalAccess(query, err => {
						error = err;
						done();
					});
				});

				it('should call callback with error = err[0].message', () => {
					return expect(error).to.equal(validateErr.message);
				});
			});
		});
	});

	describe('Transport', () => {
		var restoreRewiredTransportDeps;

		beforeEach(done => {
			peersList = [];
			for (var i = 0; i < 10; i++) {
				var peer = generateRandomActivePeer();
				peer.rpc = {
					updateMyself: sinonSandbox.stub().callsArg(1),
				};
				peersList.push(peer);
			}

			blocksList = [];
			for (var j = 0; j < 10; j++) {
				var block = Block();
				blocksList.push(block);
			}

			transportInstance = new TransportModule((err, transportSelf) => {
				transportSelf.onBind(defaultScope);

				library = {
					schema: {
						validate: sinonSandbox.stub().callsArg(2),
					},
					logger: {
						debug: sinonSandbox.spy(),
					},
					config: {
						forging: {
							force: false,
						},
					},
					network: {
						io: {
							sockets: {
								emit: sinonSandbox.stub(),
							},
						},
					},
					logic: {
						peers: {
							me: sinonSandbox.stub().returns(WSServer.generatePeerHeaders()),
						},
						block: {
							objectNormalize: sinonSandbox.stub().returns(Block()),
						},
					},
					db: {
						blocks: {
							getBlocksForTransport: sinonSandbox.stub().resolves(blocksList),
						},
					},
				};

				modules = {
					peers: {
						calculateConsensus: sinonSandbox.stub().returns(100),
						list: sinonSandbox.stub().callsArgWith(1, null, peersList),
						update: sinonSandbox.stub().returns(true),
						remove: sinonSandbox.stub().returns(true),
					},
					system: {
						update: sinonSandbox.stub().callsArg(0),
						getBroadhash: sinonSandbox
							.stub()
							.returns(
								'81a410c4ff35e6d643d30e42a27a222dbbfc66f1e62c32e6a91dd3438defb70b'
							),
					},
					loader: {
						syncing: sinonSandbox.stub().returns(false),
					},
					blocks: {
						utils: {
							loadBlocksData: sinonSandbox
								.stub()
								.callsArgWith(1, null, blocksList),
						},
					},
					transactions: {
						getMultisignatureTransactionList: sinonSandbox
							.stub()
							.returns(transactionsList),
						getMergedTransactionList: sinonSandbox
							.stub()
							.returns(transactionsList),
					},
				};

				__private = {
					broadcaster: {},
					removePeer: sinonSandbox.stub(),
					checkInternalAccess: sinonSandbox.stub().callsArg(1),
				};

				restoreRewiredTransportDeps = TransportModule.__set__({
					library,
					modules,
					__private,
				});

				done();
			}, defaultScope);
		});

		afterEach(done => {
			restoreRewiredTransportDeps();
			done();
		});

		describe('poorConsensus', () => {
			var isPoorConsensusResult;

			describe('when library.config.forging.force is true', () => {
				beforeEach(done => {
					library.config.forging.force = true;
					isPoorConsensusResult = transportInstance.poorConsensus();
					done();
				});

				it('should return false', () => {
					return expect(isPoorConsensusResult).to.be.false;
				});
			});

			describe('when library.config.forging.force is false', () => {
				beforeEach(done => {
					library.config.forging.force = false;
					done();
				});

				describe('when modules.peers.calculateConsensus() < constants.minBroadhashConsensus', () => {
					beforeEach(done => {
						modules.peers.calculateConsensus = sinonSandbox.stub().returns(50);
						isPoorConsensusResult = transportInstance.poorConsensus();
						done();
					});

					it('should return true', () => {
						return expect(isPoorConsensusResult).to.be.true;
					});
				});

				describe('when modules.peers.calculateConsensus() >= constants.minBroadhashConsensus', () => {
					beforeEach(done => {
						modules.peers.calculateConsensus = sinonSandbox.stub().returns(51);
						isPoorConsensusResult = transportInstance.poorConsensus();
						done();
					});

					it('should return false', () => {
						return expect(isPoorConsensusResult).to.be.false;
					});
				});
			});
		});

		describe('getPeers', () => {
			var paramsArg = {};
			var callbackArg = {};

			beforeEach(done => {
				__private.broadcaster = {
					getPeers: sinonSandbox.stub().callsArgWith(1, null, []),
				};

				paramsArg = {};
				callbackArg = () => {};

				transportInstance.getPeers(paramsArg, callbackArg);
				done();
			});

			it('should call __private.broadcaster.getPeers with paramsArg and callbackArg as arguments', () => {
				return expect(
					__private.broadcaster.getPeers.calledWith(paramsArg, callbackArg)
				).to.be.true;
			});
		});

		describe('onBind', () => {
			beforeEach(done => {
				// Create a new TransportModule instance.
				// We want to check that internal variables are being set correctly so we don't
				// want any stubs to interfere here (e.g. from the top-level beforeEach block).
				new TransportModule((err, transportSelf) => {
					__private.broadcaster.bind = sinonSandbox.spy();
					transportSelf.onBind(defaultScope);
					done();
				}, defaultScope);
			});

			describe('modules', () => {
				var modulesObject;

				beforeEach(done => {
					modulesObject = TransportModule.__get__('modules');
					done();
				});

				it('should assign blocks, dapps, loader, multisignatures, peers, system and transactions properties', () => {
					expect(modulesObject).to.have.property('blocks');
					expect(modulesObject).to.have.property('dapps');
					expect(modulesObject).to.have.property('loader');
					expect(modulesObject).to.have.property('multisignatures');
					expect(modulesObject).to.have.property('peers');
					expect(modulesObject).to.have.property('system');
					return expect(modulesObject).to.have.property('transactions');
				});
			});

			describe('definitions', () => {
				var definitionsObject;

				beforeEach(done => {
					definitionsObject = TransportModule.__get__('definitions');
					done();
				});

				it('should assign definitions object', () => {
					return expect(definitionsObject).to.equal(
						defaultScope.swagger.definitions
					);
				});
			});

			it('should call __private.broadcaster.bind with scope.peers, scope.transport and scope.transactions as arguments', () => {
				return expect(
					__private.broadcaster.bind.calledWith(
						defaultScope.peers,
						defaultScope.transport,
						defaultScope.transactions
					)
				).to.be.true;
			});
		});

		describe('onSignature', () => {
			describe('when broadcast is defined', () => {
				beforeEach(done => {
					__private.broadcaster = {
						maxRelays: sinonSandbox.stub().returns(false),
						enqueue: sinonSandbox.stub(),
					};
					transportInstance.onSignature(SAMPLE_SIGNATURE_1, true);
					done();
				});

				it('should call __private.broadcaster.maxRelays with signature', () => {
					expect(__private.broadcaster.maxRelays.calledOnce).to.be.true;
					return expect(
						__private.broadcaster.maxRelays.calledWith(SAMPLE_SIGNATURE_1)
					).to.be.true;
				});

				describe('when result of __private.broadcaster.maxRelays is false', () => {
					it('should call __private.broadcaster.enqueue with {} and {api: "postSignatures", data: {signature: signature}} as arguments', () => {
						expect(__private.broadcaster.enqueue.calledOnce).to.be.true;
						return expect(
							__private.broadcaster.enqueue.calledWith(
								{},
								{
									api: 'postSignatures',
									data: { signatures: [SAMPLE_SIGNATURE_1] },
								}
							)
						).to.be.true;
					});

					it('should call library.network.io.sockets.emit with "signature/change" and signature', () => {
						expect(library.network.io.sockets.emit.calledOnce).to.be.true;
						return expect(
							library.network.io.sockets.emit.calledWith(
								'signature/change',
								SAMPLE_SIGNATURE_1
							)
						).to.be.true;
					});
				});
			});
		});

		describe('onUnconfirmedTransaction', () => {
			beforeEach(done => {
				transaction = {
					id: '222675625422353767',
					type: 0,
					amount: '100',
					fee: '10',
					senderPublicKey:
						'2ca9a7143fc721fdc540fef893b27e8d648d2288efa61e56264edf01a2c23079',
					recipientId: '12668885769632475474L',
					timestamp: 28227090,
					asset: {},
					signature:
						'2821d93a742c4edf5fd960efad41a4def7bf0fd0f7c09869aed524f6f52bf9c97a617095e2c712bd28b4279078a29509b339ac55187854006591aa759784c205',
				};
				__private.broadcaster = {
					maxRelays: sinonSandbox.stub().returns(true),
					enqueue: sinonSandbox.stub(),
				};
				transportInstance.onUnconfirmedTransaction(transaction, true);
				done();
			});

			describe('when broadcast is defined', () => {
				it('should call __private.broadcaster.maxRelays with transaction', () => {
					expect(__private.broadcaster.maxRelays.calledOnce).to.be.true;
					return expect(__private.broadcaster.maxRelays.calledWith(transaction))
						.to.be.true;
				});

				describe('when result of __private.broadcaster.maxRelays is false', () => {
					beforeEach(done => {
						__private.broadcaster = {
							maxRelays: sinonSandbox.stub().returns(false),
							enqueue: sinonSandbox.stub(),
						};
						transportInstance.onUnconfirmedTransaction(transaction, true);
						done();
					});

					it('should call __private.broadcaster.enqueue with {} and {api: "postTransactions", data: {transaction: transaction}}', () => {
						expect(__private.broadcaster.enqueue.calledOnce).to.be.true;
						return expect(
							__private.broadcaster.enqueue.calledWith(
								{},
								{
									api: 'postTransactions',
									data: { transactions: [transaction] },
								}
							)
						).to.be.true;
					});

					it('should call library.network.io.sockets.emit with "transactions/change" and transaction as arguments', () => {
						expect(library.network.io.sockets.emit.calledOnce).to.be.true;
						return expect(
							library.network.io.sockets.emit.calledWith(
								'transactions/change',
								transaction
							)
						).to.be.true;
					});
				});
			});
		});

		describe('onBroadcastBlock', () => {
			describe('when broadcast is defined', () => {
				beforeEach(done => {
					block = {
						id: '6258354802676165798',
						height: 123,
						timestamp: 28227090,
						generatorPublicKey:
							'968ba2fa993ea9dc27ed740da0daf49eddd740dbd7cb1cb4fc5db3a20baf341b',
						numberOfTransactions: 15,
						totalAmount: '150000000',
						totalFee: '15000000',
						reward: '50000000',
						totalForged: '65000000',
					};
					__private.broadcaster = {
						maxRelays: sinonSandbox.stub().returns(false),
						enqueue: sinonSandbox.stub(),
						broadcast: sinonSandbox.stub(),
					};
					transportInstance.onBroadcastBlock(block, true);
					done();
				});

				it('should call modules.system.update', () => {
					return expect(modules.system.update.calledOnce).to.be.true;
				});

				describe('when modules.system.update succeeds', () => {
					it('should call __private.broadcaster.maxRelays with block', () => {
						expect(__private.broadcaster.maxRelays.calledOnce).to.be.true;
						return expect(__private.broadcaster.maxRelays.calledWith(block)).to
							.be.true;
					});

					describe('when __private.broadcaster.maxRelays returns true', () => {
						beforeEach(done => {
							__private.broadcaster.maxRelays = sinonSandbox
								.stub()
								.returns(true);
							transportInstance.onBroadcastBlock(block, true);
							done();
						});

						it('should call library.logger.debug with "Broadcasting block aborted - max block relays exceeded"', () => {
							return expect(
								library.logger.debug.calledWith(
									'Broadcasting block aborted - max block relays exceeded'
								)
							).to.be.true;
						});
					});

					describe('when modules.loader.syncing = true', () => {
						beforeEach(done => {
							modules.loader.syncing = sinonSandbox.stub().returns(true);
							transportInstance.onBroadcastBlock(block, true);
							done();
						});

						it('should call library.logger.debug with "Broadcasting block aborted - blockchain synchronization in progress"', () => {
							return expect(
								library.logger.debug.calledWith(
									'Broadcasting block aborted - blockchain synchronization in progress'
								)
							).to.be.true;
						});
					});

					it('should call modules.peers.list with {normalized: false}', () => {
						expect(modules.peers.list.calledOnce).to.be.true;
						return expect(modules.peers.list.calledWith({ normalized: false }))
							.to.be.true;
					});

					describe('when peers = undefined', () => {
						beforeEach(done => {
							modules.peers.list = sinonSandbox
								.stub()
								.callsArgWith(1, null, undefined);
							transportInstance.onBroadcastBlock(block, true);
							done();
						});

						it('should call library.logger.debug with "Broadcasting block aborted - active peer list empty"', () => {
							return expect(
								library.logger.debug.calledWith(
									'Broadcasting block aborted - active peer list empty'
								)
							).to.be.true;
						});
					});

					describe('when peers.length = 0', () => {
						beforeEach(done => {
							modules.peers.list = sinonSandbox
								.stub()
								.callsArgWith(1, null, []);
							transportInstance.onBroadcastBlock(block, true);
							done();
						});

						it('should call library.logger.debug with "Broadcasting block aborted - active peer list empty"', () => {
							return expect(
								library.logger.debug.calledWith(
									'Broadcasting block aborted - active peer list empty'
								)
							).to.be.true;
						});
					});

					describe('for every filtered peer in peers', () => {
						it('should call peer.rpc.updateMyself with the result of library.logic.peers.me()', () => {
							return peersList.forEach(peer => {
								expect(peer.rpc.updateMyself.calledOnce).to.be.true;
								expect(
									peer.rpc.updateMyself.calledWith(library.logic.peers.me())
								).to.be.true;
							});
						});

						describe('when peer.rpc.updateMyself fails', () => {
							beforeEach(done => {
								var err = 'RPC failure';
								peerMock = generateRandomActivePeer();
								peerMock.rpc = {
									updateMyself: sinonSandbox.stub().callsArgWith(1, err),
								};
								modules.peers.list = sinonSandbox
									.stub()
									.callsArgWith(1, null, [peerMock]);
								__private.removePeer = sinonSandbox.stub();
								transportInstance.onBroadcastBlock(block, true);
								done();
							});

							it('should call __private.removePeer with {peer: peer, code: "ECOMMUNICATION"}', () => {
								return expect(
									__private.removePeer.calledWith({
										peer: peerMock,
										code: 'ECOMMUNICATION',
									})
								).to.be.true;
							});
						});

						describe('when peer.rpc.updateMyself succeeds', () => {
							beforeEach(done => {
								peerMock = generateRandomActivePeer();
								peerMock.rpc = {
									updateMyself: sinonSandbox.stub().callsArg(1),
								};
								modules.peers.list = sinonSandbox
									.stub()
									.callsArgWith(1, null, [peerMock]);
								__private.removePeer = sinonSandbox.stub();
								transportInstance.onBroadcastBlock(block, true);
								done();
							});

							it('should call library.logger.debug', () => {
								return expect(
									library.logger.debug.calledWith(
										'Successfully notified peer about self',
										peerMock.string
									)
								).to.be.true;
							});
						});
					});

					describe('when async.each succeeds', () => {
						it('should call __private.broadcaster.broadcast with {limit: constants.maxPeers, broadhash: modules.system.getBroadhash()}', () => {
							return expect(
								__private.broadcaster.broadcast.calledWith(
									{
										limit: constants.maxPeers,
										broadhash:
											'81a410c4ff35e6d643d30e42a27a222dbbfc66f1e62c32e6a91dd3438defb70b',
									},
									{ api: 'postBlock', data: { block }, immediate: true }
								)
							).to.be.true;
						});
					});
				});

				it('should call library.network.io.sockets.emit with "blocks/change" and block', () => {
					return expect(
						library.network.io.sockets.emit.calledWith('blocks/change', block)
					).to.be.true;
				});
			});
		});

		describe('Transport.prototype.shared', () => {
			var result;
			var query;
			var req;

			describe('blocksCommon', () => {
				var validateErr;

				describe('when query is undefined', () => {
					beforeEach(done => {
						query = undefined;
						validateErr = new Error('Query did not match schema');
						validateErr.code = 'INVALID_FORMAT';

						library.schema.validate = sinonSandbox
							.stub()
							.callsArgWith(2, [validateErr]);

						transportInstance.shared.blocksCommon(query, err => {
							error = err;
							done();
						});
					});

					it('should send back error due to schema validation failure', () => {
						return expect(error).to.equal(`${validateErr.message}: undefined`);
					});
				});

				describe('when query is specified', () => {
					beforeEach(done => {
						query = { ids: '"1","2","3"' };
						transportInstance.shared.blocksCommon(query, err => {
							error = err;
							done();
						});
					});

					it('should call library.schema.validate with query and schema.commonBlock', () => {
						expect(library.schema.validate.calledOnce).to.be.true;
						return expect(
							library.schema.validate.calledWith(
								query,
								definitions.WSBlocksCommonRequest
							)
						).to.be.true;
					});

					describe('when library.schema.validate fails', () => {
						beforeEach(done => {
							validateErr = new Error('Query did not match schema');
							validateErr.code = 'INVALID_FORMAT';

							library.schema.validate = sinonSandbox
								.stub()
								.callsArgWith(2, [validateErr]);

							transportInstance.shared.blocksCommon(query, err => {
								error = err;
								done();
							});
						});

						it('should call library.logger.debug with "Common block request validation failed" and {err: err.toString(), req: query}', () => {
							expect(library.logger.debug.calledOnce).to.be.true;
							return expect(
								library.logger.debug.calledWith(
									'Common block request validation failed',
									{ err: `${validateErr.message}: undefined`, req: query }
								)
							).to.be.true;
						});

						it('should call callback with error', () => {
							return expect(error).to.equal(
								`${validateErr.message}: undefined`
							);
						});
					});

					describe('when library.schema.validate succeeds', () => {
						describe('when escapedIds.length = 0', () => {
							beforeEach(done => {
								// All ids will be filtered out because they are non-numeric.
								query = { ids: '"abc","def","ghi"' };
								transportInstance.shared.blocksCommon(query, err => {
									error = err;
									done();
								});
							});

							it('should call library.logger.debug with "Common block request validation failed" and {err: "ESCAPE", req: query.ids}', () => {
								expect(library.logger.debug.calledOnce).to.be.true;
								return expect(
									library.logger.debug.calledWith(
										'Common block request validation failed',
										{ err: 'ESCAPE', req: query.ids }
									)
								).to.be.true;
							});

							it('should call __private.removePeer with {peer: query.peer, code: "ECOMMON"}', () => {
								expect(__private.removePeer.calledOnce).to.be.true;
								return expect(
									__private.removePeer.calledWith({
										peer: query.peer,
										code: 'ECOMMON',
									})
								).to.be.true;
							});

							it('should call callback with error = "Invalid block id sequence"', () => {
								return expect(error).to.be.equal('Invalid block id sequence');
							});
						});
					});
				});
			});

			describe('blocks', () => {
				describe('when query is undefined', () => {
					beforeEach(done => {
						query = undefined;

						modules.blocks.utils.loadBlocksData = sinonSandbox
							.stub()
							.callsArgWith(1, null, []);

						transportInstance.shared.blocks(query, (err, res) => {
							error = err;
							result = res;
							done();
						});
					});

					it('should send back empty blocks', () => {
						expect(error).to.equal(null);
						return expect(result)
							.to.have.property('blocks')
							.which.is.an('array').that.is.empty;
					});
				});

				describe('when query is defined', () => {
					beforeEach(done => {
						query = {
							lastBlockId: '6258354802676165798',
						};

						transportInstance.shared.blocks(query, (err, res) => {
							error = err;
							result = res;
							done();
						});
					});

					it('should call modules.blocks.utils.loadBlocksData with { limit: 34, lastId: query.lastBlockId }', () => {
						return expect(
							modules.blocks.utils.loadBlocksData.calledWith({
								limit: 34,
								lastId: query.lastBlockId,
							})
						).to.be.true;
					});

					describe('when modules.blocks.utils.loadBlocksData fails', () => {
						var loadBlockFailed;

						beforeEach(done => {
							loadBlockFailed = new Error('Failed to load blocks...');
							modules.blocks.utils.loadBlocksData = sinonSandbox
								.stub()
								.callsArgWith(1, loadBlockFailed);

							transportInstance.shared.blocks(query, (err, res) => {
								error = err;
								result = res;
								done();
							});
						});

						it('should call callback with error = null and result = { blocks: [] }', () => {
							expect(error).to.be.equal(null);
							return expect(result)
								.to.have.property('blocks')
								.which.is.an('array').that.is.empty;
						});
					});
				});
			});

			describe('postBlock', () => {
				beforeEach(done => {
					library.bus = {
						message: sinonSandbox.stub(),
					};
					done();
				});

				describe('when query is undefined', () => {
					var validationError = 'Failed to validate block schema: ...';

					beforeEach(done => {
						query = undefined;

						library.logic.block.objectNormalize = sinonSandbox
							.stub()
							.throws(validationError);

						transportInstance.shared.postBlock(query, (err, res) => {
							error = err;
							result = res;
							done();
						});
					});

					it('should pass back error in callback', () => {
						expect(error).to.equal(validationError);
						return expect(result).to.equal(undefined);
					});
				});

				// TODO: Implement tests once modifications to block serialization have been made.
				describe.skip('when query is specified', () => {
					beforeEach(done => {
						transportInstance.shared.postBlock(query, (err, res) => {
							error = err;
							result = res;
							done();
						});
					});

					describe('when it throws', () => {
						it(
							'should call library.logger.debug with "Block normalization failed" and {err: e.toString(), module: "transport", block: query.block }'
						);

						it(
							'should call __private.removePeer with {peer: query.peer, code: "EBLOCK"}'
						);

						it('should call callback with error = e.toString()');
					});

					describe('when it does not throw', () => {
						describe('when query.block is defined', () => {
							it('should call bson.deserialize with Buffer.from(query.block)');

							describe('block', () => {
								it(
									'should call modules.blocks.verify.addBlockProperties with query.block'
								);
							});
						});

						it('should call library.logic.block.objectNormalize');
					});

					it('should call library.bus.message with "receiveBlock" and block');

					it(
						'should call callback with error = null and result = {success: true, blockId: block.id}'
					);
				});
			});

			describe('list', () => {
				describe('when req is undefined', () => {
					beforeEach(done => {
						req = undefined;
						modules.peers.list = sinonSandbox.stub().callsArgWith(1, null, []);
						transportInstance.shared.list(req, (err, res) => {
							error = err;
							result = res;
							done();
						});
					});

					it('should invoke callback with empty result', () => {
						expect(modules.peers.list.calledOnce).to.be.true;
						expect(modules.peers.list.calledWith({ limit: constants.maxPeers }))
							.to.be.true;
						expect(error).to.equal(null);
						expect(result)
							.to.have.property('success')
							.which.is.equal(true);
						return expect(result)
							.to.have.property('peers')
							.which.is.an('array').that.is.empty;
					});
				});

				describe('when req is specified', () => {
					beforeEach(done => {
						req = {
							query: {
								limit: peersList.length,
							},
						};
						modules.peers.shared = {
							getPeers: sinonSandbox.stub().callsArgWith(1, null, peersList),
						};
						modules.peers.list = sinonSandbox
							.stub()
							.callsArgWith(1, null, peersList);
						transportInstance.shared.list(req, (err, res) => {
							error = err;
							result = res;
							done();
						});
					});

					it('should call the correct peersFinder function with the sanitized query as argument', () => {
						expect(error).to.equal(null);
						expect(
							modules.peers.shared.getPeers.calledWith({
								limit: peersList.length,
							})
						).to.be.true;
						return expect(modules.peers.list.called).to.be.false;
					});

					describe('when peersFinder fails', () => {
						var failedToFindPeerError = 'Failed to find peer ...';

						beforeEach(done => {
							req = {
								query: {
									limit: peersList.length,
								},
							};
							modules.peers.shared = {
								getPeers: sinonSandbox
									.stub()
									.callsArgWith(1, failedToFindPeerError),
							};
							modules.peers.list = sinonSandbox
								.stub()
								.callsArgWith(1, failedToFindPeerError);
							transportInstance.shared.list(req, (err, res) => {
								error = err;
								result = res;
								done();
							});
						});

						it('should invoke the callback with empty peers list and success set to false', () => {
							expect(error).to.equal(null);
							expect(result)
								.to.have.property('peers')
								.which.is.an('array').that.is.empty;
							expect(result)
								.to.have.property('success')
								.which.is.equal(false);
							expect(
								modules.peers.shared.getPeers.calledWith({
									limit: peersList.length,
								})
							).to.be.true;
							return expect(modules.peers.list.called).to.be.false;
						});
					});

					it('should return callback with error = null and result = {success: true, peers: peers}', () => {
						expect(error).to.be.equal(null);
						expect(result)
							.to.have.property('success')
							.which.equals(true);
						return expect(result)
							.to.have.property('peers')
							.which.is.an('array').that.is.not.empty;
					});
				});
			});

			describe('height', () => {
				var currentHeight;

				beforeEach(done => {
					currentHeight = 12345;
					req = {};
					modules.system.getHeight = sinonSandbox.stub().returns(currentHeight);
					transportInstance.shared.height(req, (err, res) => {
						error = err;
						result = res;
						done();
					});
				});

				it('should call callback with error = null and result = {success: true, height: modules.system.getHeight()}', () => {
					expect(error).to.be.equal(null);
					expect(result)
						.to.have.property('success')
						.which.is.equal(true);
					return expect(result)
						.to.have.property('height')
						.which.is.equal(currentHeight);
				});
			});

			describe('status', () => {
				var headers;

				beforeEach(done => {
					headers = {
						height: 123,
						broadhash:
							'258974416d58533227c6a3da1b6333f0541b06c65b41e45cf31926847a3db1ea',
						nonce: 'sYHEDBKcScaAAAYg',
						httpPort: 8000,
						version: 'v0.8.0',
						os: 'debian',
					};
					req = {};
					modules.system.headers = sinonSandbox.stub().returns(headers);
					transportInstance.shared.status(req, (err, res) => {
						error = err;
						result = res;
						done();
					});
				});

				it('should call callback with error = null and result = {success: true, height: modules.system.getHeight(), broadhash: modules.system.getBroadhash(), nonce: modules.system.getNonce()}', () => {
					expect(error).to.be.equal(null);
					expect(result)
						.to.have.property('success')
						.which.equals(true);
					expect(result)
						.to.have.property('height')
						.which.equals(headers.height);
					expect(result)
						.to.have.property('broadhash')
						.which.equals(headers.broadhash);
					expect(result)
						.to.have.property('httpPort')
						.which.equals(headers.httpPort);
					expect(result)
						.to.have.property('version')
						.which.equals(headers.version);
					return expect(result)
						.to.have.property('os')
						.which.equals(headers.os);
				});
			});

			describe('postSignature', () => {
				beforeEach(done => {
					query = {
						signature: SAMPLE_SIGNATURE_1,
					};
					__private.receiveSignature = sinonSandbox.stub().callsArg(1);
					transportInstance.shared.postSignature(query, (err, res) => {
						error = err;
						result = res;
						done();
					});
				});

				it('should call __private.receiveSignature with query.signature as argument', () => {
					return expect(__private.receiveSignature.calledWith(query.signature))
						.to.be.true;
				});

				describe('when __private.receiveSignature succeeds', () => {
					it('should invoke callback with object { success: true }', () => {
						expect(error).to.equal(null);
						return expect(result)
							.to.have.property('success')
							.which.is.equal(true);
					});
				});

				describe('when __private.receiveSignature fails', () => {
					var receiveSignatureError = 'Invalid signature body ...';

					beforeEach(done => {
						query = {
							signature: SAMPLE_SIGNATURE_1,
						};
						__private.receiveSignature = sinonSandbox
							.stub()
							.callsArgWith(1, receiveSignatureError);
						transportInstance.shared.postSignature(query, (err, res) => {
							error = err;
							result = res;
							done();
						});
					});

					it('should invoke callback with object { success: false, message: err }', () => {
						expect(error).to.equal(null);
						expect(result)
							.to.have.property('success')
							.which.is.equal(false);
						return expect(result)
							.to.have.property('message')
							.which.is.equal(receiveSignatureError);
					});
				});
			});

			describe('postSignatures', () => {
				beforeEach(done => {
					query = {
						signatures: [SAMPLE_SIGNATURE_1],
					};
					__private.receiveSignatures = sinonSandbox.stub().callsArg(1);
					transportInstance.shared.postSignatures(query, (err, res) => {
						error = err;
						result = res;
						done();
					});
				});

				it('should call __private.receiveSignatures with query.signatures as argument', () => {
					return expect(
						__private.receiveSignatures.calledWith(query.signatures)
					).to.be.true;
				});

				describe('when __private.receiveSignatures succeeds', () => {
					it('should invoke callback with object { success: true }', () => {
						expect(error).to.equal(null);
						return expect(result)
							.to.have.property('success')
							.which.is.equal(true);
					});
				});

				describe('when __private.receiveSignatures fails', () => {
					var receiveSignaturesError = 'Invalid signature body ...';

					beforeEach(done => {
						query = {
							signatures: [SAMPLE_SIGNATURE_1],
						};
						__private.receiveSignatures = sinonSandbox
							.stub()
							.callsArgWith(1, receiveSignaturesError);
						transportInstance.shared.postSignatures(query, (err, res) => {
							error = err;
							result = res;
							done();
						});
					});

					it('should invoke callback with object { success: false, message: err }', () => {
						expect(error).to.equal(null);
						expect(result)
							.to.have.property('success')
							.which.is.equal(false);
						return expect(result)
							.to.have.property('message')
							.which.is.equal(receiveSignaturesError);
					});
				});
			});

			describe('getSignatures', () => {
				var req;

				beforeEach(done => {
					req = {};
					modules.transactions.getMultisignatureTransactionList = sinonSandbox.stub()
						.returns(multisignatureTransactionsList);
					transportInstance.shared.getSignatures(req, (err, res) => {
						error = err;
						result = res;
						done();
					});
				});

				it('should call modules.transactions.getMultisignatureTransactionList with true and constants.maxSharedTxs', () => {
					return expect(
						modules.transactions.getMultisignatureTransactionList.calledWith(
							true,
							constants.maxSharedTxs
						)
					).to.be.true;
				});

				describe(
					'when all transactions returned by modules.transactions.getMultisignatureTransactionList are multisignature transactions',
					() => {
						it(
							'should call callback with error = null and result = {success: true, signatures: signatures} where signatures contains all transactions',
							() => {
								expect(error).to.equal(null);
								expect(result).to.have.property('success').which.equals(true);
								return expect(result).to.have.property('signatures').which.is.an('array').that.has.property('length').which.equals(2);
							}
						);
					}
				);

				describe(
					'when some transactions returned by modules.transactions.getMultisignatureTransactionList are multisignature registration transactions',
					() => {
						beforeEach(done => {
							req = {};
							// Make it so that the first transaction in the list is a multisignature registration transaction.
							multisignatureTransactionsList[0] = {
								id: '222675625422353767',
								type: 4,
								amount: '150000000',
								fee: '1000000',
								senderPublicKey: '2ca9a7143fc721fdc540fef893b27e8d648d2288efa61e56264edf01a2c23079',
								recipientId: '12668885769632475474L',
								timestamp: 28227090,
								asset: {},
								signature: '2821d93a742c4edf5fd960efad41a4def7bf0fd0f7c09869aed524f6f52bf9c97a617095e2c712bd28b4279078a29509b339ac55187854006591aa759784c205',
							};

							modules.transactions.getMultisignatureTransactionList = sinonSandbox.stub()
								.returns(multisignatureTransactionsList);
							transportInstance.shared.getSignatures(req, (err, res) => {
								error = err;
								result = res;
								done();
							});
						});

						it(
							'should call callback with error = null and result = {success: true, signatures: signatures} where signatures does not contain multisignature registration transactions',
							() => {
								expect(error).to.equal(null);
								expect(result).to.have.property('success').which.equals(true);
								return expect(result).to.have.property('signatures').which.is.an('array').that.has.property('length').which.equals(1);
							}
						);
					}
				);
			});

			describe('getTransactions', () => {
				beforeEach(done => {
					query = {};
					transportInstance.shared.getTransactions(query, (err, res) => {
						error = err;
						result = res;
						done();
					});
				});

				it(
					'should call modules.transactions.getMergedTransactionList with true and constants.maxSharedTxs',
					() => {
						return expect(modules.transactions.getMergedTransactionList.calledWith(true, constants.maxSharedTxs)).to.be.true;
					}
				);

				it(
					'should call callback with error = null and result = {success: true, transactions: transactions}',
					() => {
						expect(error).to.equal(null);
						expect(result).to.have.property('success').which.is.equal(true);
						return expect(result).to.have.property('transactions')
							.which.is.an('array').that.has.property('length').which.equals(2);
					}
				);
			});

			describe('postTransaction', () => {
				beforeEach(done => {
					query = {
						transaction,
						peer: peerMock,
						extraLogMessage: 'This is a log message',
					};
					__private.receiveTransaction = sinonSandbox.stub().callsArgWith(3, null, transaction.id);
					transportInstance.shared.postTransaction(query, (err, res) => {
						error = err;
						result = res;
						done();
					});
				});

				it('should call __private.receiveTransaction with query.transaction, query.peer and query.extraLogMessage as arguments', () => {
					return expect(__private.receiveTransaction.calledWith(query.transaction, query.peer, query.extraLogMessage))
						.to.be.true;
				});

				describe('when __private.receiveTransaction succeeds', () => {
					it('should invoke callback with object { success: true, transactionId: id }', () => {
						expect(error).to.equal(null);
						expect(result)
							.to.have.property('transactionId')
							.which.is.a('string');
						return expect(result)
							.to.have.property('success')
							.which.is.equal(true);
					});
				});

				describe('when __private.receiveTransaction fails', () => {
					var receiveTransactionError = 'Invalid transaction body ...';

					beforeEach(done => {
						__private.receiveTransaction = sinonSandbox
							.stub()
							.callsArgWith(3, receiveTransactionError);
						transportInstance.shared.postTransaction(query, (err, res) => {
							error = err;
							result = res;
							done();
						});
					});

					it('should invoke callback with object { success: false, message: err }', () => {
						expect(error).to.equal(null);
						expect(result)
							.to.have.property('success')
							.which.is.equal(false);
						return expect(result)
							.to.have.property('message')
							.which.is.equal(receiveTransactionError);
					});
				});
			});

			describe('postTransactions', () => {
				describe('when library.schema.validate succeeds', () => {
					beforeEach(done => {
						query = {
							transactions: transactionsList,
							peer: peerMock,
							extraLogMessage: 'This is a log message',
						};
						__private.receiveTransactions = sinonSandbox.stub().callsArgWith(3, null, transaction.id);
						transportInstance.shared.postTransactions(query, (err, res) => {
							error = err;
							result = res;
							done();
						});
					});

					it('should call __private.receiveTransactions with query.transaction, query.peer and query.extraLogMessage as arguments', () => {
						return expect(__private.receiveTransactions.calledWith(query.transactions, query.peer, query.extraLogMessage))
							.to.be.true;
					});

					describe('when __private.receiveTransactions succeeds', () => {
						it('should invoke callback with object { success: true }', () => {
							expect(error).to.equal(null);
							return expect(result)
								.to.have.property('success')
								.which.is.equal(true);
						});
					});

					describe('when __private.receiveTransactions fails', () => {
						var receiveTransactionsError = 'Invalid transaction body ...';

						beforeEach(done => {
							__private.receiveTransactions = sinonSandbox
								.stub()
								.callsArgWith(3, receiveTransactionsError);
							transportInstance.shared.postTransactions(query, (err, res) => {
								error = err;
								result = res;
								done();
							});
						});

						it('should invoke callback with object { success: false, message: err }', () => {
							expect(error).to.equal(null);
							expect(result)
								.to.have.property('success')
								.which.is.equal(false);
							return expect(result)
								.to.have.property('message')
								.which.is.equal(receiveTransactionsError);
						});
					});
				});

				describe('when library.schema.validate fails', () => {
					var validateErr;

					beforeEach(done => {
						validateErr = new Error('Transaction query did not match schema');
						validateErr.code = 'INVALID_FORMAT';

						library.schema.validate = sinonSandbox
							.stub()
							.callsArgWith(2, [validateErr]);
						transportInstance.shared.postTransactions(query, (err, res) => {
							error = err;
							result = res;
							done();
						});
					});

					it(
						'should invoke callback with error = null and result = {success: false, message: message}',
						() => {
							expect(error).to.equal(null);
							expect(result).to.have.property('success').which.equals(false);
							return expect(result).to.have.property('message').which.is.a('string');
						}
					);
				});
			});
		});

		describe('Transport.prototype.internal', () => {
			var query;

			describe('updatePeer', () => {
				beforeEach(done => {
					query = {
						updateType: Rules.UPDATES.INSERT,
						peer: peerMock,
					};
					transportInstance.internal.updatePeer(query, err => {
						error = err;
						done();
					});
				});

				it('should call __private.checkInternalAccess with query', () => {
					return expect(__private.checkInternalAccess.calledWith(query)).to.be.true;
				});

				describe('when __private.checkInternalAccess fails', () => {
					var validateErr;

					beforeEach(done => {
						validateErr = 'Query did not match schema';
						query = {
							updateType: Rules.UPDATES.INSERT,
							peer: peerMock,
						};
						__private.checkInternalAccess = sinonSandbox.stub().callsArgWith(1, validateErr);
						transportInstance.internal.updatePeer(query, err => {
							error = err;
							done();
						});
					});

					it('should call callback wit error = err', () => {
						return expect(error).to.equal(validateErr);
					});
				});

				describe('when __private.checkInternalAccess succeeds', () => {
					describe('updateResult', () => {
						describe('when query.updateType = 0 (insert)', () => {
							it('should call modules.peers.update with query.peer', () => {
								return expect(modules.peers.update.calledWith(query.peer)).to.be.true;
							});
						});

						describe('when query.updateType = 1 (remove)', () => {
							beforeEach(done => {
								query = {
									updateType: Rules.UPDATES.REMOVE,
									peer: peerMock,
								};
								// modules.peers.remove = sinonSandbox.stub().returns(true);
								__private.checkInternalAccess = sinonSandbox.stub().callsArg(1);
								transportInstance.internal.updatePeer(query, err => {
									error = err;
									done();
								});
							});

							it('should call modules.peers.remove with query.peer', () => {
								return expect(modules.peers.remove.calledWith(query.peer)).to.be.true;
							});
						});
					});

					describe('when updateResult !== true', () => {
						var errorCode = 1234;
						beforeEach(done => {
							query = {
								updateType: Rules.UPDATES.REMOVE,
								peer: peerMock,
							};
							modules.peers.remove = sinonSandbox.stub().returns(errorCode);
							__private.checkInternalAccess = sinonSandbox.stub().callsArg(1);
							transportInstance.internal.updatePeer(query, err => {
								error = err;
								done();
							});
						});

						it(
							'should call callback with error = new PeerUpdateError(updateResult, failureCodes.errorMessages[updateResult])',
							() => {
								expect(error).to.have.property('code').which.equals(errorCode);
								expect(error).to.have.property('message');
								return expect(error).to.have.property('description');
							}
						);
					});

					describe('when updateResult = true', () => {
						it('should call callback with error = null', () => {
							return expect(error).to.equal(null);
						});
					});
				});
			});
		});
	});
});<|MERGE_RESOLUTION|>--- conflicted
+++ resolved
@@ -135,10 +135,9 @@
 				recipientId: '12668885769632475474L',
 				timestamp: 28227090,
 				asset: {},
-				signatures:
-					[
-						'2821d93a742c4edf5fd960efad41a4def7bf0fd0f7c09869aed524f6f52bf9c97a617095e2c712bd28b4279078a29509b339ac55187854006591aa759784c205',
-					],
+				signatures: [
+					'2821d93a742c4edf5fd960efad41a4def7bf0fd0f7c09869aed524f6f52bf9c97a617095e2c712bd28b4279078a29509b339ac55187854006591aa759784c205',
+				],
 			},
 			{
 				id: '332675625422353892',
@@ -150,11 +149,10 @@
 				recipientId: '12668885769632475474L',
 				timestamp: 28227090,
 				asset: {},
-				signatures:
-					[
-						'1231d93a742c4edf5fd960efad41a4def7bf0fd0f7c09869aed524f6f52bf9c97a617095e2c712bd28b4279078a29509b339ac55187854006591aa759784c567',
-						'2821d93a742c4edf5fd960efad41a4def7bf0fd0f7c09869aed524f6f52bf9c97a617095e2c712bd28b4279078a29509b339ac55187854006591aa759784c205',
-					],
+				signatures: [
+					'1231d93a742c4edf5fd960efad41a4def7bf0fd0f7c09869aed524f6f52bf9c97a617095e2c712bd28b4279078a29509b339ac55187854006591aa759784c567',
+					'2821d93a742c4edf5fd960efad41a4def7bf0fd0f7c09869aed524f6f52bf9c97a617095e2c712bd28b4279078a29509b339ac55187854006591aa759784c205',
+				],
 			},
 		];
 
@@ -442,11 +440,7 @@
 					});
 				});
 
-<<<<<<< HEAD
-				describe('when a call to __private.receiveSignature fails', () => {
-=======
 				describe('when __private.receiveSignature fails', () => {
->>>>>>> 0f62654d
 					var receiveSignatureError;
 
 					beforeEach(done => {
@@ -594,56 +588,27 @@
 				done();
 			});
 
-<<<<<<< HEAD
-			describe('when library.schema.validate succeeds', () => {
-				describe('for every transaction in transactions', () => {
-					describe('when a transaction is undefined', () => {
-						beforeEach(done => {
-							__private.receiveTransactions([undefined], peerMock, '', err => {
-								error = err;
-								done();
-							});
-						});
-
-						// Batch/plural receiveTransactions never fails since it is used for broadcasts.
-						it('should call callback with error = null', () => {
-							return expect(error).to.equal(null);
-						});
-					});
-
-					describe('when all transactions are specified', () => {
+			describe('when transactions argument is undefined', () => {
+				beforeEach(done => {
+					__private.receiveTransactions(undefined, peerMock, '');
+					done();
+				});
+
+				// If a single transaction within the batch fails, it is not going to
+				// send back an error.
+				it('should should not call __private.receiveTransaction', () => {
+					return expect(__private.receiveTransaction.notCalled).to.be.true;
+				});
+			});
+
+			describe('for every transaction in transactions', () => {
+				describe('when transaction is defined', () => {
+					describe('when call __private.receiveTransaction succeeds', () => {
 						beforeEach(done => {
 							__private.receiveTransactions(
 								transactionsList,
 								peerMock,
-								'This is a log message',
-								err => {
-									error = err;
-									done();
-								}
-=======
-			describe('for every transaction in transactions', () => {
-				describe('when transactions argument is undefined', () => {
-					beforeEach(done => {
-						__private.receiveTransactions(undefined, peerStub, '');
-						done();
-					});
-
-					// If a single transaction within the batch fails, it is not going to
-					// send back an error.
-					it('should should not call __private.receiveTransaction', () => {
-						return expect(__private.receiveTransaction.notCalled).to.be.true;
-					});
-				});
-
-				describe('when transaction is defined', () => {
-					describe('when call __private.receiveTransaction succeeds', () => {
-						beforeEach(done => {
-							__private.receiveTransactions(
-								transactions,
-								peerStub,
 								'This is a log message'
->>>>>>> 0f62654d
 							);
 							done();
 						});
@@ -665,11 +630,7 @@
 						});
 					});
 
-<<<<<<< HEAD
-					describe('when a call to __private.receiveTransaction fails', () => {
-=======
 					describe('when call __private.receiveTransaction fails', () => {
->>>>>>> 0f62654d
 						var receiveTransactionError;
 
 						beforeEach(done => {
@@ -679,19 +640,9 @@
 								.callsArgWith(3, receiveTransactionError);
 
 							__private.receiveTransactions(
-<<<<<<< HEAD
 								transactionsList,
 								peerMock,
-								'This is a log message',
-								err => {
-									error = err;
-									done();
-								}
-=======
-								transactions,
-								peerStub,
 								'This is a log message'
->>>>>>> 0f62654d
 							);
 							done();
 						});
@@ -968,12 +919,11 @@
 				});
 			});
 
-			it(
-				'should call library.schema.validate with query and definitions.WSAccessObject',
-				() => {
-					return expect(library.schema.validate.calledWith(query, definitions.WSAccessObject)).to.be.true;
-				}
-			);
+			it('should call library.schema.validate with query and definitions.WSAccessObject', () => {
+				return expect(
+					library.schema.validate.calledWith(query, definitions.WSAccessObject)
+				).to.be.true;
+			});
 
 			describe('when library.schema.validate succeeds', () => {
 				describe('when query.authKey != wsRPC.getServerAuthKey()', () => {
@@ -981,19 +931,20 @@
 						query = {
 							authKey: SAMPLE_AUTH_KEY,
 						};
-						wsRPC.getServerAuthKey = sinonSandbox.stub().returns('differentauthkey789');
+						wsRPC.getServerAuthKey = sinonSandbox
+							.stub()
+							.returns('differentauthkey789');
 						__private.checkInternalAccess(query, err => {
 							error = err;
 							done();
 						});
 					});
 
-					it(
-						'should call callback with error = "Unable to access internal function - Incorrect authKey"',
-						() => {
-							return expect(error).to.equal('Unable to access internal function - Incorrect authKey');
-						}
-					);
+					it('should call callback with error = "Unable to access internal function - Incorrect authKey"', () => {
+						return expect(error).to.equal(
+							'Unable to access internal function - Incorrect authKey'
+						);
+					});
 				});
 
 				it('should call callback with error = null and result = undefined', () => {
@@ -1012,7 +963,9 @@
 					query = {
 						authKey: SAMPLE_AUTH_KEY,
 					};
-					library.schema.validate = sinonSandbox.stub().callsArgWith(2, [validateErr]);
+					library.schema.validate = sinonSandbox
+						.stub()
+						.callsArgWith(2, [validateErr]);
 					__private.checkInternalAccess(query, err => {
 						error = err;
 						done();
@@ -1770,37 +1723,11 @@
 					done();
 				});
 
-				describe('when query is undefined', () => {
-					var validationError = 'Failed to validate block schema: ...';
-
-					beforeEach(done => {
-						query = undefined;
-
-						library.logic.block.objectNormalize = sinonSandbox
-							.stub()
-							.throws(validationError);
-
-						transportInstance.shared.postBlock(query, (err, res) => {
-							error = err;
-							result = res;
-							done();
-						});
-					});
-
-					it('should pass back error in callback', () => {
-						expect(error).to.equal(validationError);
-						return expect(result).to.equal(undefined);
-					});
-				});
-
 				// TODO: Implement tests once modifications to block serialization have been made.
 				describe.skip('when query is specified', () => {
 					beforeEach(done => {
-						transportInstance.shared.postBlock(query, (err, res) => {
-							error = err;
-							result = res;
-							done();
-						});
+						transportInstance.shared.postBlock(query);
+						done();
 					});
 
 					describe('when it throws', () => {
@@ -2073,58 +2000,47 @@
 			});
 
 			describe('postSignatures', () => {
-				beforeEach(done => {
-					query = {
-						signatures: [SAMPLE_SIGNATURE_1],
-					};
-					__private.receiveSignatures = sinonSandbox.stub().callsArg(1);
-					transportInstance.shared.postSignatures(query, (err, res) => {
-						error = err;
-						result = res;
-						done();
-					});
-				});
-
-				it('should call __private.receiveSignatures with query.signatures as argument', () => {
-					return expect(
-						__private.receiveSignatures.calledWith(query.signatures)
-					).to.be.true;
-				});
-
-				describe('when __private.receiveSignatures succeeds', () => {
-					it('should invoke callback with object { success: true }', () => {
-						expect(error).to.equal(null);
-						return expect(result)
-							.to.have.property('success')
-							.which.is.equal(true);
-					});
-				});
-
-				describe('when __private.receiveSignatures fails', () => {
-					var receiveSignaturesError = 'Invalid signature body ...';
-
+				describe('when library.schema.validate succeeds', () => {
 					beforeEach(done => {
 						query = {
 							signatures: [SAMPLE_SIGNATURE_1],
 						};
-						__private.receiveSignatures = sinonSandbox
+						__private.receiveSignatures = sinonSandbox.stub();
+						transportInstance.shared.postSignatures(query);
+						done();
+					});
+
+					it('should call __private.receiveSignatures with query.signatures as argument', () => {
+						return expect(
+							__private.receiveSignatures.calledWith(query.signatures)
+						).to.be.true;
+					});
+				});
+				describe('when library.schema.validate fails', () => {
+					var validateErr;
+
+					beforeEach(done => {
+						query = {
+							signatures: [SAMPLE_SIGNATURE_1],
+						};
+						validateErr = new Error('Transaction query did not match schema');
+						validateErr.code = 'INVALID_FORMAT';
+
+						library.schema.validate = sinonSandbox
 							.stub()
-							.callsArgWith(1, receiveSignaturesError);
-						transportInstance.shared.postSignatures(query, (err, res) => {
-							error = err;
-							result = res;
-							done();
-						});
-					});
-
-					it('should invoke callback with object { success: false, message: err }', () => {
-						expect(error).to.equal(null);
-						expect(result)
-							.to.have.property('success')
-							.which.is.equal(false);
-						return expect(result)
-							.to.have.property('message')
-							.which.is.equal(receiveSignaturesError);
+							.callsArgWith(2, validateErr);
+						__private.receiveSignatures = sinonSandbox.stub();
+						transportInstance.shared.postSignatures(query);
+						done();
+					});
+
+					it('should call library.logger.debug with "Invalid signatures body" and err as arguments', () => {
+						return expect(
+							library.logger.debug.calledWith(
+								'Invalid signatures body',
+								validateErr
+							)
+						).to.be.true;
 					});
 				});
 			});
@@ -2134,7 +2050,8 @@
 
 				beforeEach(done => {
 					req = {};
-					modules.transactions.getMultisignatureTransactionList = sinonSandbox.stub()
+					modules.transactions.getMultisignatureTransactionList = sinonSandbox
+						.stub()
 						.returns(multisignatureTransactionsList);
 					transportInstance.shared.getSignatures(req, (err, res) => {
 						error = err;
@@ -2152,57 +2069,60 @@
 					).to.be.true;
 				});
 
-				describe(
-					'when all transactions returned by modules.transactions.getMultisignatureTransactionList are multisignature transactions',
-					() => {
-						it(
-							'should call callback with error = null and result = {success: true, signatures: signatures} where signatures contains all transactions',
-							() => {
-								expect(error).to.equal(null);
-								expect(result).to.have.property('success').which.equals(true);
-								return expect(result).to.have.property('signatures').which.is.an('array').that.has.property('length').which.equals(2);
-							}
-						);
-					}
-				);
-
-				describe(
-					'when some transactions returned by modules.transactions.getMultisignatureTransactionList are multisignature registration transactions',
-					() => {
-						beforeEach(done => {
-							req = {};
-							// Make it so that the first transaction in the list is a multisignature registration transaction.
-							multisignatureTransactionsList[0] = {
-								id: '222675625422353767',
-								type: 4,
-								amount: '150000000',
-								fee: '1000000',
-								senderPublicKey: '2ca9a7143fc721fdc540fef893b27e8d648d2288efa61e56264edf01a2c23079',
-								recipientId: '12668885769632475474L',
-								timestamp: 28227090,
-								asset: {},
-								signature: '2821d93a742c4edf5fd960efad41a4def7bf0fd0f7c09869aed524f6f52bf9c97a617095e2c712bd28b4279078a29509b339ac55187854006591aa759784c205',
-							};
-
-							modules.transactions.getMultisignatureTransactionList = sinonSandbox.stub()
-								.returns(multisignatureTransactionsList);
-							transportInstance.shared.getSignatures(req, (err, res) => {
-								error = err;
-								result = res;
-								done();
-							});
-						});
-
-						it(
-							'should call callback with error = null and result = {success: true, signatures: signatures} where signatures does not contain multisignature registration transactions',
-							() => {
-								expect(error).to.equal(null);
-								expect(result).to.have.property('success').which.equals(true);
-								return expect(result).to.have.property('signatures').which.is.an('array').that.has.property('length').which.equals(1);
-							}
-						);
-					}
-				);
+				describe('when all transactions returned by modules.transactions.getMultisignatureTransactionList are multisignature transactions', () => {
+					it('should call callback with error = null and result = {success: true, signatures: signatures} where signatures contains all transactions', () => {
+						expect(error).to.equal(null);
+						expect(result)
+							.to.have.property('success')
+							.which.equals(true);
+						return expect(result)
+							.to.have.property('signatures')
+							.which.is.an('array')
+							.that.has.property('length')
+							.which.equals(2);
+					});
+				});
+
+				describe('when some transactions returned by modules.transactions.getMultisignatureTransactionList are multisignature registration transactions', () => {
+					beforeEach(done => {
+						req = {};
+						// Make it so that the first transaction in the list is a multisignature registration transaction.
+						multisignatureTransactionsList[0] = {
+							id: '222675625422353767',
+							type: 4,
+							amount: '150000000',
+							fee: '1000000',
+							senderPublicKey:
+								'2ca9a7143fc721fdc540fef893b27e8d648d2288efa61e56264edf01a2c23079',
+							recipientId: '12668885769632475474L',
+							timestamp: 28227090,
+							asset: {},
+							signature:
+								'2821d93a742c4edf5fd960efad41a4def7bf0fd0f7c09869aed524f6f52bf9c97a617095e2c712bd28b4279078a29509b339ac55187854006591aa759784c205',
+						};
+
+						modules.transactions.getMultisignatureTransactionList = sinonSandbox
+							.stub()
+							.returns(multisignatureTransactionsList);
+						transportInstance.shared.getSignatures(req, (err, res) => {
+							error = err;
+							result = res;
+							done();
+						});
+					});
+
+					it('should call callback with error = null and result = {success: true, signatures: signatures} where signatures does not contain multisignature registration transactions', () => {
+						expect(error).to.equal(null);
+						expect(result)
+							.to.have.property('success')
+							.which.equals(true);
+						return expect(result)
+							.to.have.property('signatures')
+							.which.is.an('array')
+							.that.has.property('length')
+							.which.equals(1);
+					});
+				});
 			});
 
 			describe('getTransactions', () => {
@@ -2215,22 +2135,26 @@
 					});
 				});
 
-				it(
-					'should call modules.transactions.getMergedTransactionList with true and constants.maxSharedTxs',
-					() => {
-						return expect(modules.transactions.getMergedTransactionList.calledWith(true, constants.maxSharedTxs)).to.be.true;
-					}
-				);
-
-				it(
-					'should call callback with error = null and result = {success: true, transactions: transactions}',
-					() => {
-						expect(error).to.equal(null);
-						expect(result).to.have.property('success').which.is.equal(true);
-						return expect(result).to.have.property('transactions')
-							.which.is.an('array').that.has.property('length').which.equals(2);
-					}
-				);
+				it('should call modules.transactions.getMergedTransactionList with true and constants.maxSharedTxs', () => {
+					return expect(
+						modules.transactions.getMergedTransactionList.calledWith(
+							true,
+							constants.maxSharedTxs
+						)
+					).to.be.true;
+				});
+
+				it('should call callback with error = null and result = {success: true, transactions: transactions}', () => {
+					expect(error).to.equal(null);
+					expect(result)
+						.to.have.property('success')
+						.which.is.equal(true);
+					return expect(result)
+						.to.have.property('transactions')
+						.which.is.an('array')
+						.that.has.property('length')
+						.which.equals(2);
+				});
 			});
 
 			describe('postTransaction', () => {
@@ -2240,7 +2164,9 @@
 						peer: peerMock,
 						extraLogMessage: 'This is a log message',
 					};
-					__private.receiveTransaction = sinonSandbox.stub().callsArgWith(3, null, transaction.id);
+					__private.receiveTransaction = sinonSandbox
+						.stub()
+						.callsArgWith(3, null, transaction.id);
 					transportInstance.shared.postTransaction(query, (err, res) => {
 						error = err;
 						result = res;
@@ -2249,8 +2175,13 @@
 				});
 
 				it('should call __private.receiveTransaction with query.transaction, query.peer and query.extraLogMessage as arguments', () => {
-					return expect(__private.receiveTransaction.calledWith(query.transaction, query.peer, query.extraLogMessage))
-						.to.be.true;
+					return expect(
+						__private.receiveTransaction.calledWith(
+							query.transaction,
+							query.peer,
+							query.extraLogMessage
+						)
+					).to.be.true;
 				});
 
 				describe('when __private.receiveTransaction succeeds', () => {
@@ -2299,51 +2230,19 @@
 							peer: peerMock,
 							extraLogMessage: 'This is a log message',
 						};
-						__private.receiveTransactions = sinonSandbox.stub().callsArgWith(3, null, transaction.id);
-						transportInstance.shared.postTransactions(query, (err, res) => {
-							error = err;
-							result = res;
-							done();
-						});
+						__private.receiveTransactions = sinonSandbox.stub();
+						transportInstance.shared.postTransactions(query);
+						done();
 					});
 
 					it('should call __private.receiveTransactions with query.transaction, query.peer and query.extraLogMessage as arguments', () => {
-						return expect(__private.receiveTransactions.calledWith(query.transactions, query.peer, query.extraLogMessage))
-							.to.be.true;
-					});
-
-					describe('when __private.receiveTransactions succeeds', () => {
-						it('should invoke callback with object { success: true }', () => {
-							expect(error).to.equal(null);
-							return expect(result)
-								.to.have.property('success')
-								.which.is.equal(true);
-						});
-					});
-
-					describe('when __private.receiveTransactions fails', () => {
-						var receiveTransactionsError = 'Invalid transaction body ...';
-
-						beforeEach(done => {
-							__private.receiveTransactions = sinonSandbox
-								.stub()
-								.callsArgWith(3, receiveTransactionsError);
-							transportInstance.shared.postTransactions(query, (err, res) => {
-								error = err;
-								result = res;
-								done();
-							});
-						});
-
-						it('should invoke callback with object { success: false, message: err }', () => {
-							expect(error).to.equal(null);
-							expect(result)
-								.to.have.property('success')
-								.which.is.equal(false);
-							return expect(result)
-								.to.have.property('message')
-								.which.is.equal(receiveTransactionsError);
-						});
+						return expect(
+							__private.receiveTransactions.calledWith(
+								query.transactions,
+								query.peer,
+								query.extraLogMessage
+							)
+						).to.be.true;
 					});
 				});
 
@@ -2357,21 +2256,19 @@
 						library.schema.validate = sinonSandbox
 							.stub()
 							.callsArgWith(2, [validateErr]);
-						transportInstance.shared.postTransactions(query, (err, res) => {
-							error = err;
-							result = res;
-							done();
-						});
-					});
-
-					it(
-						'should invoke callback with error = null and result = {success: false, message: message}',
-						() => {
-							expect(error).to.equal(null);
-							expect(result).to.have.property('success').which.equals(false);
-							return expect(result).to.have.property('message').which.is.a('string');
-						}
-					);
+						transportInstance.shared.postTransactions(query);
+						done();
+					});
+
+					it('should invoke callback with error = null and result = {success: false, message: message}', () => {
+						expect(error).to.equal(null);
+						expect(result)
+							.to.have.property('success')
+							.which.equals(false);
+						return expect(result)
+							.to.have.property('message')
+							.which.is.a('string');
+					});
 				});
 			});
 		});
@@ -2392,7 +2289,8 @@
 				});
 
 				it('should call __private.checkInternalAccess with query', () => {
-					return expect(__private.checkInternalAccess.calledWith(query)).to.be.true;
+					return expect(__private.checkInternalAccess.calledWith(query)).to.be
+						.true;
 				});
 
 				describe('when __private.checkInternalAccess fails', () => {
@@ -2404,7 +2302,9 @@
 							updateType: Rules.UPDATES.INSERT,
 							peer: peerMock,
 						};
-						__private.checkInternalAccess = sinonSandbox.stub().callsArgWith(1, validateErr);
+						__private.checkInternalAccess = sinonSandbox
+							.stub()
+							.callsArgWith(1, validateErr);
 						transportInstance.internal.updatePeer(query, err => {
 							error = err;
 							done();
@@ -2420,7 +2320,8 @@
 					describe('updateResult', () => {
 						describe('when query.updateType = 0 (insert)', () => {
 							it('should call modules.peers.update with query.peer', () => {
-								return expect(modules.peers.update.calledWith(query.peer)).to.be.true;
+								return expect(modules.peers.update.calledWith(query.peer)).to.be
+									.true;
 							});
 						});
 
@@ -2439,7 +2340,8 @@
 							});
 
 							it('should call modules.peers.remove with query.peer', () => {
-								return expect(modules.peers.remove.calledWith(query.peer)).to.be.true;
+								return expect(modules.peers.remove.calledWith(query.peer)).to.be
+									.true;
 							});
 						});
 					});
@@ -2459,14 +2361,13 @@
 							});
 						});
 
-						it(
-							'should call callback with error = new PeerUpdateError(updateResult, failureCodes.errorMessages[updateResult])',
-							() => {
-								expect(error).to.have.property('code').which.equals(errorCode);
-								expect(error).to.have.property('message');
-								return expect(error).to.have.property('description');
-							}
-						);
+						it('should call callback with error = new PeerUpdateError(updateResult, failureCodes.errorMessages[updateResult])', () => {
+							expect(error)
+								.to.have.property('code')
+								.which.equals(errorCode);
+							expect(error).to.have.property('message');
+							return expect(error).to.have.property('description');
+						});
 					});
 
 					describe('when updateResult = true', () => {
