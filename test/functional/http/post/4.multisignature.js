--- conflicted
+++ resolved
@@ -40,21 +40,12 @@
 			amount: FEES.multisignature * 3,
 		}),
 		max_members: new Scenarios.Multisig({
-<<<<<<< HEAD
 			members: MULTISIG_CONSTRAINTS.keysgroup.maxItems + 1,
-			min: 2,
+			minimum: 2,
 		}),
 		max_members_max_min: new Scenarios.Multisig({
 			members: MULTISIG_CONSTRAINTS.keysgroup.maxItems + 1,
-			min: MULTISIG_CONSTRAINTS.min.maximum,
-=======
-			members: constants.multisigConstraints.keysgroup.maxItems + 1,
-			minimum: 2,
-		}),
-		max_members_max_min: new Scenarios.Multisig({
-			members: constants.multisigConstraints.keysgroup.maxItems + 1,
-			minimum: constants.multisigConstraints.min.maximum,
->>>>>>> 02d35b04
+			minimum: MULTISIG_CONSTRAINTS.min.maximum,
 		}),
 		more_than_max_members: new Scenarios.Multisig({
 			members: MULTISIG_CONSTRAINTS.keysgroup.maxItems + 2,
@@ -97,16 +88,17 @@
 
 		describe('keysgroup', () => {
 			it('using empty array should fail', () => {
-				transaction = lisk.transaction.registerMultisignature(
-					{
-						passphrase: scenarios.regular.account.password,
-						keysgroup: scenarios.regular.keysgroup,
-						lifetime: 1,
-						minimum: 2,
-					}
-				);
+				transaction = lisk.transaction.registerMultisignature({
+					passphrase: scenarios.regular.account.password,
+					keysgroup: scenarios.regular.keysgroup,
+					lifetime: 1,
+					minimum: 2,
+				});
 				transaction.asset.multisignature.keysgroup = [];
-				transaction = elements.redoSignature(transaction, scenarios.regular.account.password);
+				transaction = elements.redoSignature(
+					transaction,
+					scenarios.regular.account.password
+				);
 
 				return sendTransactionPromise(
 					transaction,
@@ -128,17 +120,18 @@
 					`${scenarios.minimal_funds.account.publicKey}`,
 				];
 
-				transaction = lisk.transaction.registerMultisignature(
-					{
-						passphrase: scenarios.regular.account.password,
-						keysgroup,
-						lifetime: 1,
-						minimum: 2,
-					}
-				);
+				transaction = lisk.transaction.registerMultisignature({
+					passphrase: scenarios.regular.account.password,
+					keysgroup,
+					lifetime: 1,
+					minimum: 2,
+				});
 
 				transaction.asset.multisignature.keysgroup.push(null);
-				transaction = elements.redoSignature(transaction, scenarios.regular.account.password);
+				transaction = elements.redoSignature(
+					transaction,
+					scenarios.regular.account.password
+				);
 
 				return sendTransactionPromise(
 					transaction,
@@ -155,14 +148,12 @@
 					`${scenarios.regular.account.publicKey}`,
 				];
 
-				transaction = lisk.transaction.registerMultisignature(
-					{
-						passphrase: scenarios.regular.account.password,
-						keysgroup,
-						lifetime: 1,
-						minimum: 2,
-					}
-				);
+				transaction = lisk.transaction.registerMultisignature({
+					passphrase: scenarios.regular.account.password,
+					keysgroup,
+					lifetime: 1,
+					minimum: 2,
+				});
 
 				return sendTransactionPromise(
 					transaction,
@@ -181,20 +172,21 @@
 					randomUtil.account().publicKey,
 				];
 
-				transaction = lisk.transaction.registerMultisignature(
-					{
-						passphrase: scenarios.regular.account.password,
-						keysgroup,
-						lifetime: 1,
-						minimum: 2,
-					}
-				);
+				transaction = lisk.transaction.registerMultisignature({
+					passphrase: scenarios.regular.account.password,
+					keysgroup,
+					lifetime: 1,
+					minimum: 2,
+				});
 
 				transaction.asset.multisignature.keysgroup = [
 					`+${accountFixtures.existingDelegate.publicKey}`,
 					`+${accountFixtures.existingDelegate.publicKey}`,
 				];
-				transaction = elements.redoSignature(transaction, scenarios.regular.account.password);
+				transaction = elements.redoSignature(
+					transaction,
+					scenarios.regular.account.password
+				);
 
 				return sendTransactionPromise(
 					transaction,
@@ -213,20 +205,21 @@
 					accountFixtures.existingDelegate.publicKey,
 				];
 
-				transaction = lisk.transaction.registerMultisignature(
-					{
-						passphrase: scenarios.regular.account.password,
-						keysgroup,
-						lifetime: 1,
-						minimum: 2,
-					}
-				);
+				transaction = lisk.transaction.registerMultisignature({
+					passphrase: scenarios.regular.account.password,
+					keysgroup,
+					lifetime: 1,
+					minimum: 2,
+				});
 
 				transaction.asset.multisignature.keysgroup = [
 					`+${scenarios.no_funds.account.publicKey}`,
 					`+L${accountFixtures.existingDelegate.publicKey.slice(0, -1)}`,
 				];
-				transaction = elements.redoSignature(transaction, scenarios.regular.account.password);
+				transaction = elements.redoSignature(
+					transaction,
+					scenarios.regular.account.password
+				);
 
 				return sendTransactionPromise(
 					transaction,
@@ -246,17 +239,21 @@
 					scenarios.minimal_funds.account.publicKey,
 				];
 
-				transaction = lisk.transaction.registerMultisignature(
-					{
-						passphrase: scenarios.regular.account.password,
-						keysgroup,
-						lifetime: 1,
-						minimum: 2,
-					}
-				);
-
-				transaction.asset.multisignature.keysgroup[0] = transaction.asset.multisignature.keysgroup[0].replace('+', '');
-				transaction = elements.redoSignature(transaction, scenarios.regular.account.password);
+				transaction = lisk.transaction.registerMultisignature({
+					passphrase: scenarios.regular.account.password,
+					keysgroup,
+					lifetime: 1,
+					minimum: 2,
+				});
+
+				transaction.asset.multisignature.keysgroup[0] = transaction.asset.multisignature.keysgroup[0].replace(
+					'+',
+					''
+				);
+				transaction = elements.redoSignature(
+					transaction,
+					scenarios.regular.account.password
+				);
 
 				return sendTransactionPromise(
 					transaction,
@@ -275,17 +272,18 @@
 					randomUtil.account().publicKey,
 				];
 
-				transaction = lisk.transaction.registerMultisignature(
-					{
-						passphrase: scenarios.regular.account.password,
-						keysgroup,
-						lifetime: 1,
-						minimum: 2,
-					}
-				);
+				transaction = lisk.transaction.registerMultisignature({
+					passphrase: scenarios.regular.account.password,
+					keysgroup,
+					lifetime: 1,
+					minimum: 2,
+				});
 
 				transaction.asset.multisignature.keysgroup = ['+', '+'];
-				transaction = elements.redoSignature(transaction, scenarios.regular.account.password);
+				transaction = elements.redoSignature(
+					transaction,
+					scenarios.regular.account.password
+				);
 
 				return sendTransactionPromise(
 					transaction,
@@ -304,20 +302,21 @@
 					scenarios.no_funds.account.publicKey,
 				];
 
-				transaction = lisk.transaction.registerMultisignature(
-					{
-						passphrase: scenarios.regular.account.password,
-						keysgroup,
-						lifetime: 1,
-						minimum: 2,
-					}
-				);
+				transaction = lisk.transaction.registerMultisignature({
+					passphrase: scenarios.regular.account.password,
+					keysgroup,
+					lifetime: 1,
+					minimum: 2,
+				});
 
 				transaction.asset.multisignature.keysgroup = [
 					`-${accountFixtures.existingDelegate.publicKey}`,
 					`+${scenarios.no_funds.account.publicKey}`,
 				];
-				transaction = elements.redoSignature(transaction, scenarios.regular.account.password);
+				transaction = elements.redoSignature(
+					transaction,
+					scenarios.regular.account.password
+				);
 
 				return sendTransactionPromise(
 					transaction,
@@ -336,20 +335,21 @@
 					scenarios.no_funds.account.publicKey,
 				];
 
-				transaction = lisk.transaction.registerMultisignature(
-					{
-						passphrase: scenarios.regular.account.password,
-						keysgroup,
-						lifetime: 1,
-						minimum: 2,
-					}
-				);
+				transaction = lisk.transaction.registerMultisignature({
+					passphrase: scenarios.regular.account.password,
+					keysgroup,
+					lifetime: 1,
+					minimum: 2,
+				});
 
 				transaction.asset.multisignature.keysgroup = [
 					`++${accountFixtures.existingDelegate.publicKey}`,
 					`+${scenarios.no_funds.account.publicKey}`,
 				];
-				transaction = elements.redoSignature(transaction, scenarios.regular.account.password);
+				transaction = elements.redoSignature(
+					transaction,
+					scenarios.regular.account.password
+				);
 
 				return sendTransactionPromise(
 					transaction,
@@ -362,27 +362,14 @@
 				});
 			});
 
-<<<<<<< HEAD
 			it(`using more_than_max_members scenario(${MULTISIG_CONSTRAINTS.keysgroup
 				.maxItems + 2},2) should fail`, () => {
-				transaction = lisk.multisignature.createMultisignature(
-					scenarios.more_than_max_members.account.password,
-					null,
-					scenarios.more_than_max_members.keysgroup,
-					1,
-					2
-=======
-			it(`using more_than_max_members scenario(${constants.multisigConstraints
-				.keysgroup.maxItems + 2},2) should fail`, () => {
-				transaction = lisk.transaction.registerMultisignature(
-					{
-						passphrase: scenarios.more_than_max_members.account.password,
-						keysgroup: scenarios.more_than_max_members.keysgroup,
-						lifetime: 1,
-						minimum: 2,
-					}
->>>>>>> 02d35b04
-				);
+				transaction = lisk.transaction.registerMultisignature({
+					passphrase: scenarios.more_than_max_members.account.password,
+					keysgroup: scenarios.more_than_max_members.keysgroup,
+					lifetime: 1,
+					minimum: 2,
+				});
 
 				return sendTransactionPromise(
 					transaction,
@@ -401,14 +388,12 @@
 
 		describe('min', () => {
 			it('using bigger than keysgroup size plus 1 should fail', () => {
-				transaction = lisk.transaction.registerMultisignature(
-					{
-						passphrase: scenarios.regular.account.password,
-						keysgroup: [accountFixtures.existingDelegate.publicKey],
-						lifetime: 1,
-						minimum: 2,
-					}
-				);
+				transaction = lisk.transaction.registerMultisignature({
+					passphrase: scenarios.regular.account.password,
+					keysgroup: [accountFixtures.existingDelegate.publicKey],
+					lifetime: 1,
+					minimum: 2,
+				});
 
 				return sendTransactionPromise(
 					transaction,
@@ -424,23 +409,12 @@
 			it(`using min greater than maximum(${
 				MULTISIG_CONSTRAINTS.min.maximum
 			}) should fail`, () => {
-<<<<<<< HEAD
-				transaction = lisk.multisignature.createMultisignature(
-					scenarios.max_members_max_min.account.password,
-					null,
-					scenarios.max_members_max_min.keysgroup,
-					1,
-					MULTISIG_CONSTRAINTS.min.maximum + 1
-=======
-				transaction = lisk.transaction.registerMultisignature(
-					{
-						passphrase: scenarios.max_members_max_min.account.password,
-						keysgroup: scenarios.max_members_max_min.keysgroup,
-						lifetime: 1,
-						minimum: constants.multisigConstraints.min.maximum + 1,
-					}
->>>>>>> 02d35b04
-				);
+				transaction = lisk.transaction.registerMultisignature({
+					passphrase: scenarios.max_members_max_min.account.password,
+					keysgroup: scenarios.max_members_max_min.keysgroup,
+					lifetime: 1,
+					minimum: MULTISIG_CONSTRAINTS.min.maximum + 1,
+				});
 
 				return sendTransactionPromise(
 					transaction,
@@ -459,23 +433,12 @@
 			it(`using min less than minimum(${
 				MULTISIG_CONSTRAINTS.min.minimum
 			}) should fail`, () => {
-<<<<<<< HEAD
-				transaction = lisk.multisignature.createMultisignature(
-					scenarios.max_members.account.password,
-					null,
-					scenarios.max_members.keysgroup,
-					1,
-					MULTISIG_CONSTRAINTS.min.minimum - 1
-=======
-				transaction = lisk.transaction.registerMultisignature(
-					{
-						passphrase: scenarios.max_members.account.password,
-						keysgroup: scenarios.max_members.keysgroup,
-						lifetime: 1,
-						minimum: constants.multisigConstraints.min.minimum - 1,
-					}
->>>>>>> 02d35b04
-				);
+				transaction = lisk.transaction.registerMultisignature({
+					passphrase: scenarios.max_members.account.password,
+					keysgroup: scenarios.max_members.keysgroup,
+					lifetime: 1,
+					minimum: MULTISIG_CONSTRAINTS.min.minimum - 1,
+				});
 
 				return sendTransactionPromise(
 					transaction,
@@ -496,23 +459,12 @@
 			it(`using greater than maximum(${
 				MULTISIG_CONSTRAINTS.lifetime.maximum
 			}) should fail`, () => {
-<<<<<<< HEAD
-				transaction = lisk.multisignature.createMultisignature(
-					scenarios.regular.account.password,
-					null,
-					scenarios.regular.keysgroup,
-					MULTISIG_CONSTRAINTS.lifetime.maximum + 1,
-					2
-=======
-				transaction = lisk.transaction.registerMultisignature(
-					{
-						passphrase: scenarios.regular.account.password,
-						keysgroup: scenarios.regular.keysgroup,
-						lifetime: constants.multisigConstraints.lifetime.maximum + 1,
-						minimum: 2,
-					}
->>>>>>> 02d35b04
-				);
+				transaction = lisk.transaction.registerMultisignature({
+					passphrase: scenarios.regular.account.password,
+					keysgroup: scenarios.regular.keysgroup,
+					lifetime: MULTISIG_CONSTRAINTS.lifetime.maximum + 1,
+					minimum: 2,
+				});
 
 				return sendTransactionPromise(
 					transaction,
@@ -531,23 +483,12 @@
 			it(`using less than minimum(${
 				MULTISIG_CONSTRAINTS.lifetime.minimum
 			}) should fail`, () => {
-<<<<<<< HEAD
-				transaction = lisk.multisignature.createMultisignature(
-					scenarios.regular.account.password,
-					null,
-					scenarios.regular.keysgroup,
-					MULTISIG_CONSTRAINTS.lifetime.minimum - 1,
-					2
-=======
-				transaction = lisk.transaction.registerMultisignature(
-					{
-						passphrase: scenarios.regular.account.password,
-						keysgroup: scenarios.regular.keysgroup,
-						lifetime: constants.multisigConstraints.lifetime.minimum - 1,
-						minimum: 2,
-					}
->>>>>>> 02d35b04
-				);
+				transaction = lisk.transaction.registerMultisignature({
+					passphrase: scenarios.regular.account.password,
+					keysgroup: scenarios.regular.keysgroup,
+					lifetime: MULTISIG_CONSTRAINTS.lifetime.minimum - 1,
+					minimum: 2,
+				});
 
 				return sendTransactionPromise(
 					transaction,
