/*
 * Copyright © 2018 Lisk Foundation
 *
 * See the LICENSE file at the top-level directory of this distribution
 * for licensing information.
 *
 * Unless otherwise agreed in a custom licensing agreement with the Lisk Foundation,
 * no part of this software, including this file, may be copied, modified,
 * propagated, or distributed except according to the terms contained in the
 * LICENSE file.
 *
 * Removal or modification of this copyright notice is prohibited.
 */

'use strict';

require('../../functional.js');
var Promise = require('bluebird');
var lisk = require('lisk-js').default;
var genesisDelegates = require('../../../data/genesis_delegates.json');
var accountFixtures = require('../../../fixtures/accounts');
const { FEES } = require('../../../../helpers/constants');
var slots = require('../../../../helpers/slots');
var randomUtil = require('../../../common/utils/random');
var waitFor = require('../../../common/utils/wait_for');
var swaggerEndpoint = require('../../../common/swagger_spec');
var apiHelpers = require('../../../common/helpers/api');

Promise.promisify(waitFor.newRound);
var expectSwaggerParamError = apiHelpers.expectSwaggerParamError;

describe('GET /delegates', () => {
	var delegatesEndpoint = new swaggerEndpoint('GET /delegates');
	var validDelegate = genesisDelegates.delegates[0];
	var validNotExistingPublicKey =
		'addb0e15a44b0fdc6ff291be28d8c98f5551d0cd9218d749e30ddb87c6e31ca8';

	describe('/', () => {
		it('using no params should return genesis delegates with default limit', () => {
			return delegatesEndpoint.makeRequest({}, 200).then(res => {
				expect(res.body.data).to.have.lengthOf(10);
			});
		});

		it('using no params but with higher limit should return at least 101 genesis delegates', () => {
			var data = [];

			return delegatesEndpoint
				.makeRequest({ limit: 101 }, 200)
				.then(res => {
					data = res.body.data;

					return delegatesEndpoint.makeRequest(
						{ offset: 101, limit: 101 },
						200
					);
				})
				.then(res => {
					data.push(...res.body.data);

					expect(data).to.have.lengthOf.at.least(101);
				});
		});

		describe('publicKey', () => {
			it('using no publicKey should return an empty array', () => {
				return delegatesEndpoint
					.makeRequest({ publicKey: '' }, 200)
					.then(res => {
						expect(res.body.data).to.be.empty;
					});
			});

			it('using invalid publicKey should fail', () => {
				return delegatesEndpoint
					.makeRequest({ publicKey: 'invalidPublicKey' }, 400)
					.then(res => {
						expectSwaggerParamError(res, 'publicKey');
					});
			});

			it('using valid existing publicKey of genesis delegate should return the result', () => {
				return delegatesEndpoint
					.makeRequest({ publicKey: validDelegate.publicKey }, 200)
					.then(res => {
						expect(res.body.data).to.have.length(1);
						expect(res.body.data[0].account.publicKey).to.be.eql(
							validDelegate.publicKey
						);
					});
			});

			it('using valid not existing publicKey should return an empty array', () => {
				return delegatesEndpoint
					.makeRequest({ publicKey: validNotExistingPublicKey }, 200)
					.then(res => {
						expect(res.body.data).to.be.empty;
					});
			});
		});

		describe('secondPublicKey', () => {
			var secondSecretAccount = randomUtil.account();

<<<<<<< HEAD
			var creditTransaction = lisk.transaction.createTransaction(
				secondSecretAccount.address,
				FEES.secondSignature + FEES.delegate,
				accountFixtures.genesis.password
=======
			var creditTransaction = lisk.transaction.transfer(
				{
					amount: constants.fees.secondSignature + constants.fees.delegate,
					passphrase: accountFixtures.genesis.password,
					recipientId: secondSecretAccount.address,
				}
>>>>>>> 02d35b04
			);
			var signatureTransaction = lisk.transaction.registerSecondPassphrase(
				{
					passphrase: secondSecretAccount.password,
					secondPassphrase: secondSecretAccount.secondPassword,
				}
			);
			var delegateTransaction = lisk.transaction.registerDelegate(
				{
					passphrase: secondSecretAccount.password,
					username: secondSecretAccount.username,
				}
			);

			before(() => {
				return apiHelpers
					.sendTransactionPromise(creditTransaction)
					.then(res => {
						expect(res.statusCode).to.be.eql(200);
						return waitFor.confirmations([creditTransaction.id]);
					})
					.then(() => {
						return apiHelpers.sendTransactionsPromise([
							signatureTransaction,
							delegateTransaction,
						]);
					})
					.then(res => {
						expect(res[0].statusCode).to.be.eql(200);
						expect(res[1].statusCode).to.be.eql(200);
						return waitFor.confirmations([
							signatureTransaction.id,
							delegateTransaction.id,
						]);
					});
			});

			it('using no secondPublicKey should return an empty array', () => {
				return delegatesEndpoint
					.makeRequest({ secondPublicKey: '' }, 200)
					.then(res => {
						expect(res.body.data).to.be.empty;
					});
			});

			it('using invalid secondPublicKey should fail', () => {
				return delegatesEndpoint
					.makeRequest({ secondPublicKey: 'invalidAddress' }, 400)
					.then(res => {
						expectSwaggerParamError(res, 'secondPublicKey');
					});
			});

			it('using valid existing secondPublicKey of delegate should return the result', () => {
				return delegatesEndpoint
					.makeRequest(
						{ secondPublicKey: secondSecretAccount.secondPublicKey },
						200
					)
					.then(res => {
						expect(res.body.data).to.have.length(1);
						expect(res.body.data[0].account.secondPublicKey).to.be.eql(
							secondSecretAccount.secondPublicKey
						);
					});
			});

			it('using valid not existing secondPublicKey should return an empty array', () => {
				return delegatesEndpoint
					.makeRequest({ secondPublicKey: validNotExistingPublicKey }, 200)
					.then(res => {
						expect(res.body.data).to.be.empty;
					});
			});
		});

		describe('address', () => {
			it('using no address should return a schema error', () => {
				return delegatesEndpoint.makeRequest({ address: '' }, 400).then(res => {
					expectSwaggerParamError(res, 'address');
				});
			});

			it('using invalid address should fail', () => {
				return delegatesEndpoint
					.makeRequest({ address: 'invalidAddress' }, 400)
					.then(res => {
						expectSwaggerParamError(res, 'address');
					});
			});

			it('using valid existing address of genesis delegate should return the result', () => {
				return delegatesEndpoint
					.makeRequest({ address: validDelegate.address }, 200)
					.then(res => {
						expect(res.body.data[0].account.address).to.eql(
							validDelegate.address
						);
					});
			});

			it('using valid not existing address should return an empty array', () => {
				return delegatesEndpoint
					.makeRequest({ address: '1111111111111111111L' }, 200)
					.then(res => {
						expect(res.body.data).to.be.empty;
					});
			});
		});

		describe('username', () => {
			it('using no username should return a schema error', () => {
				return delegatesEndpoint
					.makeRequest({ username: '' }, 400)
					.then(res => {
						expectSwaggerParamError(res, 'username');
					});
			});

			it('using integer username should be ok', () => {
				return delegatesEndpoint.makeRequest({ username: 1 }, 200);
			});

			it('using valid existing username of genesis delegate should return the result', () => {
				return delegatesEndpoint
					.makeRequest({ username: validDelegate.username }, 200)
					.then(res => {
						expect(res.body.data[0].username).to.eql(validDelegate.username);
					});
			});

			it('using valid not existing username should return an empty array', () => {
				return delegatesEndpoint
					.makeRequest({ username: 'unknownusername' }, 200)
					.then(res => {
						expect(res.body.data).to.be.empty;
					});
			});
		});

		describe('search', () => {
			it('using blank search should fail', () => {
				return delegatesEndpoint.makeRequest({ search: '' }, 400).then(res => {
					expectSwaggerParamError(res, 'search');
				});
			});

			it('using the special match all character should return all results', () => {
				return delegatesEndpoint.makeRequest({ search: '%' }, 200).then(res => {
					expect(res.body.data).to.have.length.of.at.least(10);
				});
			});

			it('using unknown numeric string should be ok', () => {
				return delegatesEndpoint
					.makeRequest(
						{
							search: accountFixtures.genesis.address.slice(
								0,
								accountFixtures.genesis.address.length - 1
							),
						},
						200
					)
					.then(res => {
						expect(res.body.data).to.have.length.at.least(0);
					});
			});

			it('using existing numeric string should be ok', () => {
				return delegatesEndpoint
					.makeRequest(
						{
							search: 99,
						},
						200
					)
					.then(res => {
						expect(res.body.data).to.have.length.at.least(1);
						res.body.data.map(d => {
							expect(/99/.test(d.username)).to.be.true;
						});
					});
			});

			it('using valid search with length=1 should be ok', () => {
				return delegatesEndpoint.makeRequest({ search: 'g' }, 200);
			});

			it('using search with length=20 should be ok', () => {
				return delegatesEndpoint.makeRequest(
					{ search: 'genesis_123456789012' },
					200
				);
			});

			it('using search with length > 20 should fail', () => {
				return delegatesEndpoint
					.makeRequest({ search: 'genesis_1234567890123' }, 400)
					.then(res => {
						expectSwaggerParamError(res, 'search');
					});
			});

			it('using search="genesis_1" should return 13 delegates', () => {
				return delegatesEndpoint
					.makeRequest({ search: 'genesis_1', limit: 20 }, 200)
					.then(res => {
						expect(res.body.data).to.have.length(13);
						res.body.data.map(d => {
							expect(/^genesis_1.*/.test(d.username)).to.be.true;
						});
					});
			});

			it('using search="genesis_10" should return 3 delegates', () => {
				return delegatesEndpoint
					.makeRequest({ search: 'genesis_10' }, 200)
					.then(res => {
						expect(res.body.data).to.have.length(3);
						res.body.data.map(d => {
							expect(/^genesis_10.*/.test(d.username)).to.be.true;
						});
					});
			});

			it('using search="genesis_101" should return 1 delegate', () => {
				return delegatesEndpoint
					.makeRequest({ search: 'genesis_101' }, 200)
					.then(res => {
						expect(res.body.data).to.have.length(1);
						expect(res.body.data[0].username).to.eql('genesis_101');
					});
			});

			it('using higher limit should return 101 delegates', () => {
				return delegatesEndpoint
					.makeRequest({ search: 'genesis_', limit: 101 }, 200)
					.then(res => {
						expect(res.body.data).to.have.length(101);
						res.body.data.map(d => {
							expect(/^genesis_.*/.test(d.username)).to.be.true;
						});
					});
			});
		});

		describe('sort', () => {
			it('using sort="unknown:asc" should not sort results', () => {
				return delegatesEndpoint.makeRequest({ sort: '' }, 400).then(res => {
					expectSwaggerParamError(res, 'sort');
				});
			});

			it('using sort="rank:asc" should sort results in ascending order', () => {
				return delegatesEndpoint
					.makeRequest({ sort: 'rank:asc' }, 200)
					.then(res => {
						expect(_.map(res.data, 'rank').sort()).to.eql(
							_.map(res.data, 'rank')
						);
					});
			});

			it('using sort="rank:desc" should sort results in descending order', () => {
				return delegatesEndpoint
					.makeRequest({ sort: 'rank:asc' }, 200)
					.then(res => {
						expect(
							_.map(res.data, 'rank')
								.sort()
								.reverse()
						).to.eql(_.map(res.data, 'rank'));
					});
			});

			it('using sort="username:asc" should sort results in ascending order', () => {
				return delegatesEndpoint
					.makeRequest({ sort: 'username:asc' }, 200)
					.then(res => {
						expect(
							_(res.data)
								.map('username')
								.dbSort()
						).to.eql(_.map(res.data, 'username'));
					});
			});

			it('using sort="username:desc" should sort results in descending order', () => {
				return delegatesEndpoint
					.makeRequest({ sort: 'username:desc' }, 200)
					.then(res => {
						expect(
							_(res.data)
								.map('username')
								.dbSort('desc')
						).to.eql(_.map(res.data, 'username'));
					});
			});

			it('using sort="missedBlocks:asc" should sort results in ascending order', () => {
				return delegatesEndpoint
					.makeRequest({ sort: 'missedBlocks:asc' }, 200)
					.then(res => {
						expect(_.map(res.data, 'missedBlocks').sort()).to.eql(
							_.map(res.data, 'missedBlocks')
						);
					});
			});

			it('using sort="missedBlocks:desc" should sort results in descending order', () => {
				return delegatesEndpoint
					.makeRequest({ sort: 'missedBlocks:desc' }, 200)
					.then(res => {
						expect(
							_.map(res.data, 'missedBlocks')
								.sort()
								.reverse()
						).to.eql(_.map(res.data, 'missedBlocks'));
					});
			});

			it('using sort="productivity:asc" should sort results in ascending order', () => {
				return delegatesEndpoint
					.makeRequest({ sort: 'productivity:asc' }, 200)
					.then(res => {
						expect(_.map(res.data, 'productivity').sort()).to.eql(
							_.map(res.data, 'productivity')
						);
					});
			});

			it('using sort="productivity:desc" should sort results in descending order', () => {
				return delegatesEndpoint
					.makeRequest({ sort: 'productivity:desc' }, 200)
					.then(res => {
						expect(
							_.map(res.data, 'productivity')
								.sort()
								.reverse()
						).to.eql(_.map(res.data, 'productivity'));
					});
			});

			it('using sort with any of sort fields should not place NULLs first', () => {
				var delegatesSortFields = [
					'rank',
					'username',
					'missedBlocks',
					'productivity',
				];
				return Promise.all(
					delegatesSortFields.map(sortField => {
						return delegatesEndpoint
							.makeRequest({ sort: `${sortField}:asc` }, 200)
							.then(res => {
								_(_.map(res.data, sortField)).appearsInLast(null);
							});
					})
				);
			});
		});

		describe('limit', () => {
			it('using string limit should fail', () => {
				return delegatesEndpoint
					.makeRequest({ limit: 'one' }, 400)
					.then(res => {
						expectSwaggerParamError(res, 'limit');
					});
			});

			it('using limit=-1 should fail', () => {
				return delegatesEndpoint.makeRequest({ limit: -1 }, 400).then(res => {
					expectSwaggerParamError(res, 'limit');
				});
			});

			it('using limit=0 should fail', () => {
				return delegatesEndpoint.makeRequest({ limit: 0 }, 400).then(res => {
					expectSwaggerParamError(res, 'limit');
				});
			});

			it('using limit=1 should be ok', () => {
				return delegatesEndpoint.makeRequest({ limit: 1 }, 200).then(res => {
					expect(res.body.data).to.have.length(1);
				});
			});

			it('using limit=101 should be ok', () => {
				return delegatesEndpoint.makeRequest({ limit: 101 }, 200).then(res => {
					expect(res.body.data).to.have.length(101);
				});
			});

			it('using limit > 101 should fail', () => {
				return delegatesEndpoint.makeRequest({ limit: 102 }, 400).then(res => {
					expectSwaggerParamError(res, 'limit');
				});
			});
		});

		describe('offset', () => {
			it('using string offset should fail', () => {
				return delegatesEndpoint
					.makeRequest({ offset: 'one' }, 400)
					.then(res => {
						expectSwaggerParamError(res, 'offset');
					});
			});

			it('using offset=1 should be ok', () => {
				return delegatesEndpoint
					.makeRequest({ offset: 1, limit: 10 }, 200)
					.then(res => {
						expect(res.body.data).to.have.lengthOf.at.least(10);
					});
			});

			it('using offset=-1 should fail', () => {
				return delegatesEndpoint.makeRequest({ offset: -1 }, 400).then(res => {
					expectSwaggerParamError(res, 'offset');
				});
			});
		});
	});

	describe('GET /forgers', () => {
		var forgersEndpoint = new swaggerEndpoint('GET /delegates/forgers');

		it('using no params should be ok', () => {
			return forgersEndpoint.makeRequest({}, 200).then(res => {
				expect(res.body.data).to.have.length(10);
			});
		});

		it('using limit=1 should be ok', () => {
			return forgersEndpoint.makeRequest({ limit: 1 }, 200).then(res => {
				expect(res.body.data).to.have.length(1);
			});
		});

		it('using offset=1 limit=10 should be ok', () => {
			return forgersEndpoint
				.makeRequest({ limit: 10, offset: 1 }, 200)
				.then(res => {
					expect(res.body.data).to.have.length(10);
				});
		});

		describe('slot numbers are correct', () => {
			var forgersData;

			before(() => {
				return forgersEndpoint.makeRequest({}, 200).then(res => {
					forgersData = res.body;
				});
			});

			it('lastBlockSlot should be less or equal to currentSlot', () => {
				return expect(forgersData.meta.lastBlockSlot).to.be.at.most(
					forgersData.meta.currentSlot
				);
			});

			it('every forger nextSlot should be greater than currentSlot', () => {
				return forgersData.data.forEach(forger => {
					expect(forgersData.meta.currentSlot).to.be.at.most(forger.nextSlot);
				});
			});
		});
	});

	describe('GET /{address}/forging_statistics', () => {
		var forgedEndpoint = new swaggerEndpoint(
			'GET /delegates/{address}/forging_statistics'
		);

		describe('address', () => {
			it('using known address should be ok', () => {
				return forgedEndpoint
					.makeRequest({ address: validDelegate.address }, 200)
					.then(res => {
						var group = res.body.data;
						expect(parseInt(group.fees)).to.be.at.least(0);
						expect(parseInt(group.rewards)).to.be.at.least(0);
						expect(parseInt(group.forged)).to.be.at.least(0);
						expect(parseInt(group.count)).to.be.at.least(0);
						var meta = res.body.meta;
						expect(parseInt(meta.fromTimestamp)).to.be.at.least(0);
						expect(parseInt(meta.toTimestamp)).to.be.at.least(1);
					});
			});

			it('using unknown address should return empty result', () => {
				return forgedEndpoint
					.makeRequest({ address: randomUtil.account().address }, 400)
					.then(res => {
						expectSwaggerParamError(res, 'address');
					});
			});

			it('using invalid address should fail', () => {
				return forgedEndpoint
					.makeRequest({ address: 'InvalidAddress' }, 400)
					.then(res => {
						expectSwaggerParamError(res, 'address');
					});
			});

			it('using empty address should fail', () => {
				return forgedEndpoint.makeRequest({ address: ' ' }, 400).then(res => {
					expectSwaggerParamError(res, 'address');
				});
			});

			it('using null address should fail', () => {
				return forgedEndpoint.makeRequest({ address: null }, 400).then(res => {
					expectSwaggerParamError(res, 'address');
				});
			});

			describe('?', () => {
				describe('fromTimestamp', () => {
					it('using too small fromTimestamp should fail', () => {
						return forgedEndpoint
							.makeRequest(
								{ address: validDelegate.address, fromTimestamp: -1 },
								400
							)
							.then(res => {
								expectSwaggerParamError(res, 'fromTimestamp');
							});
					});

					it('using valid fromTimestamp should return transactions', () => {
						// Last hour lisk time
						var queryTime = slots.getTime() - 60 * 60;

						return forgedEndpoint
							.makeRequest(
								{ address: validDelegate.address, fromTimestamp: queryTime },
								200
							)
							.then(res => {
								var group = res.body.data;
								expect(parseInt(group.fees)).to.be.at.least(0);
								expect(parseInt(group.rewards)).to.be.at.least(0);
								expect(parseInt(group.forged)).to.be.at.least(0);
								expect(parseInt(group.count)).to.be.at.least(0);
								var meta = res.body.meta;
								expect(parseInt(meta.fromTimestamp)).to.be.at.least(0);
								expect(parseInt(meta.toTimestamp)).to.be.at.least(1);
							});
					});
				});

				describe('toTimestamp', () => {
					it('using too small toTimestamp should fail', () => {
						return forgedEndpoint
							.makeRequest(
								{ address: validDelegate.address, toTimestamp: 0 },
								400
							)
							.then(res => {
								expectSwaggerParamError(res, 'toTimestamp');
							});
					});

					it('using valid toTimestamp should return transactions', () => {
						// Current lisk time
						var queryTime = slots.getTime();

						return forgedEndpoint
							.makeRequest(
								{ address: validDelegate.address, toTimestamp: queryTime },
								200
							)
							.then(res => {
								var group = res.body.data;
								expect(parseInt(group.fees)).to.be.at.least(0);
								expect(parseInt(group.rewards)).to.be.at.least(0);
								expect(parseInt(group.forged)).to.be.at.least(0);
								expect(parseInt(group.count)).to.be.at.least(0);
								var meta = res.body.meta;
								expect(parseInt(meta.fromTimestamp)).to.be.at.least(0);
								expect(parseInt(meta.toTimestamp)).to.be.at.least(1);
							});
					});
				});
			});
		});
	});
});<|MERGE_RESOLUTION|>--- conflicted
+++ resolved
@@ -102,32 +102,19 @@
 		describe('secondPublicKey', () => {
 			var secondSecretAccount = randomUtil.account();
 
-<<<<<<< HEAD
-			var creditTransaction = lisk.transaction.createTransaction(
-				secondSecretAccount.address,
-				FEES.secondSignature + FEES.delegate,
-				accountFixtures.genesis.password
-=======
-			var creditTransaction = lisk.transaction.transfer(
-				{
-					amount: constants.fees.secondSignature + constants.fees.delegate,
-					passphrase: accountFixtures.genesis.password,
-					recipientId: secondSecretAccount.address,
-				}
->>>>>>> 02d35b04
-			);
-			var signatureTransaction = lisk.transaction.registerSecondPassphrase(
-				{
-					passphrase: secondSecretAccount.password,
-					secondPassphrase: secondSecretAccount.secondPassword,
-				}
-			);
-			var delegateTransaction = lisk.transaction.registerDelegate(
-				{
-					passphrase: secondSecretAccount.password,
-					username: secondSecretAccount.username,
-				}
-			);
+			var creditTransaction = lisk.transaction.transfer({
+				amount: FEES.secondSignature + FEES.delegate,
+				passphrase: accountFixtures.genesis.password,
+				recipientId: secondSecretAccount.address,
+			});
+			var signatureTransaction = lisk.transaction.registerSecondPassphrase({
+				passphrase: secondSecretAccount.password,
+				secondPassphrase: secondSecretAccount.secondPassword,
+			});
+			var delegateTransaction = lisk.transaction.registerDelegate({
+				passphrase: secondSecretAccount.password,
+				username: secondSecretAccount.username,
+			});
 
 			before(() => {
 				return apiHelpers
