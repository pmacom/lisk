--- conflicted
+++ resolved
@@ -32,11 +32,11 @@
 	var goodTransactions = [];
 	var badTransactions = [];
 	var transaction1,
-transaction2,
-transaction3,
-transaction4,
-transaction5,
-transaction6;
+	transaction2,
+	transaction3,
+	transaction4,
+	transaction5,
+	transaction6;
 
 	var dappDuplicate = randomUtil.application();
 	var dappDuplicateNameSuccess = randomUtil.application();
@@ -76,11 +76,7 @@
 		});
 	});
 
-<<<<<<< HEAD
 	it('adding to pool dapp transaction 3 should be ok', done => {
-=======
-	it('adding to pool dapp transaction 3 should be ok', function (done) {
->>>>>>> 6cdfef14
 		transaction3 = lisk.dapp.createDapp(account.password, null, dappDuplicateNameFail, -10000);
 		badTransactions.push(transaction3);
 		localCommon.addTransaction(library, transaction3, (err, res) => {
@@ -140,22 +136,13 @@
 			});
 		});
 
-<<<<<<< HEAD
-		it('last dapp transactions to arrive should be included', done => {
-			async.every(goodTransactions, (transaction, callback) => {
-=======
 		it('last dapp transactions to arrive should be included', function (done) {
 			async.every(goodTransactions, function (transaction, callback) {
->>>>>>> 6cdfef14
 				var filter = {
 					id: transaction.id
 				};
 
-<<<<<<< HEAD
-				localCommon.getTransactionFromModule(library, filter, (err, res) => {
-=======
 				localCommon.getTransactionFromModule(library, filter, function (err, res) {
->>>>>>> 6cdfef14
 					expect(err).to.be.null;
 					expect(res).to.have.property('transactions').which.is.an('Array');
 					expect(res.transactions.length).to.equal(1);
