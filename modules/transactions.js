'use strict';

var _ = require('lodash');
var async = require('async');
var constants = require('../helpers/constants.js');
var crypto = require('crypto');
var extend = require('extend');
var OrderBy = require('../helpers/orderBy.js');
var schema = require('../schema/transactions.js');
var sql = require('../sql/transactions.js');
var TransactionPool = require('../logic/transactionPool.js');
var transactionTypes = require('../helpers/transactionTypes.js');
var Transfer = require('../logic/transfer.js');

// Private fields
var __private = {};
var shared = {};
var modules;
var library;
var self;

__private.assetTypes = {};

/**
 * Initializes library with scope content and generates a Transfer instance
 * and a TransactionPool instance.
 * Calls logic.transaction.attachAssetType().
 * @memberof module:transactions
 * @class
 * @classdesc Main transactions methods.
 * @param {function} cb - Callback function.
 * @param {scope} scope - App instance.
 * @return {setImmediateCallback} Callback function with `self` as data.
 */
// Constructor
function Transactions (cb, scope) {
	library = {
		logger: scope.logger,
		db: scope.db,
		schema: scope.schema,
		ed: scope.ed,
		balancesSequence: scope.balancesSequence,
		logic: {
			transaction: scope.logic.transaction,
		},
		genesisblock: scope.genesisblock
	};

	self = this;

	__private.transactionPool = new TransactionPool(
		scope.config.broadcasts.broadcastInterval,
		scope.config.broadcasts.releaseLimit,
		scope.logic.transaction,
		scope.bus,
		scope.logger
	);

	__private.assetTypes[transactionTypes.SEND] = library.logic.transaction.attachAssetType(
		transactionTypes.SEND, new Transfer(library.logger, library.schema)
	);

	setImmediate(cb, null, self);
}

// Private methods
/**
 * Counts totals and gets transaction list from `trs_list` view.
 * @private
 * @param {Object} filter
 * @param {function} cb - Callback function.
 * @returns {setImmediateCallback} error | data: {transactions, count}
 */
__private.list = function (filter, cb) {
	var params = {};
	var where = [];
	var allowedFieldsMap = {
		blockId:             '"t_blockId" = ${blockId}',
		senderPublicKey:     '"t_senderPublicKey" = DECODE (${senderPublicKey}, \'hex\')',
		recipientPublicKey:  '"m_recipientPublicKey" = DECODE (${recipientPublicKey}, \'hex\')',
		senderId:            '"t_senderId" = ${senderId}',
		recipientId:         '"t_recipientId" = ${recipientId}',
		fromHeight:          '"b_height" >= ${fromHeight}',
		toHeight:            '"b_height" <= ${toHeight}',
		fromTimestamp:       '"t_timestamp" >= ${fromTimestamp}',
		toTimestamp:         '"t_timestamp" <= ${toTimestamp}',
		senderIds:           '"t_senderId" IN (${senderIds:csv})',
		recipientIds:        '"t_recipientId" IN (${recipientIds:csv})',
		senderPublicKeys:    'ENCODE ("t_senderPublicKey", \'hex\') IN (${senderPublicKeys:csv})',
		recipientPublicKeys: 'ENCODE ("m_recipientPublicKey", \'hex\') IN (${recipientPublicKeys:csv})',
		minAmount:           '"t_amount" >= ${minAmount}',
		maxAmount:           '"t_amount" <= ${maxAmount}',
		type:                '"t_type" = ${type}',
		minConfirmations:    'confirmations >= ${minConfirmations}',
		limit: null,
		offset: null,
		orderBy: null,
		// FIXME: Backward compatibility, should be removed after transitional period
		ownerAddress: null,
		ownerPublicKey: null
	};
	var owner = '';
	var isFirstWhere = true;

	var processParams = function (value, key) {
		var field = String(key).split(':');
		if (field.length === 1) {
			// Only field identifier, so using default 'OR' condition
			field.unshift('OR');
		} else if (field.length === 2) {
			// Condition supplied, checking if correct one
			if (_.includes(['or', 'and'], field[0].toLowerCase())) {
				field[0] = field[0].toUpperCase();
			} else {
				throw new Error('Incorrect condition [' + field[0] + '] for field: ' + field[1]);
			}
		} else {
			// Invalid parameter 'x:y:z'
			throw new Error('Invalid parameter supplied: ' + key);
		}

		// Mutating parametres when unix timestamp is supplied
		if (_.includes(['fromUnixTime', 'toUnixTime'], field[1])) {
			// Lisk epoch is 1464109200 as unix timestamp
			value = value - constants.epochTime.getTime() / 1000;
			field[1] = field[1].replace('UnixTime', 'Timestamp');
		}

		if (!_.includes(_.keys(allowedFieldsMap), field[1])) {
			throw new Error('Parameter is not supported: ' + field[1]);
		}

		// Checking for empty parameters, 0 is allowed for few
		if (!value && !(value === 0 && _.includes(['fromTimestamp', 'minAmount', 'minConfirmations', 'type', 'offset'], field[1]))) {
			throw new Error('Value for parameter [' + field[1] + '] cannot be empty');
		}

		if (allowedFieldsMap[field[1]]) {
			where.push((!isFirstWhere ? (field[0] + ' ') : '') + allowedFieldsMap[field[1]]);
			params[field[1]] = value;
			isFirstWhere = false;
		}
	};

	// Generate list of fields with conditions
	try {
		_.each(filter, processParams);
	} catch (err) {
		return setImmediate(cb, err.message);
	}

	// FIXME: Backward compatibility, should be removed after transitional period
	if (filter.ownerAddress && filter.ownerPublicKey) {
		owner = '("t_senderPublicKey" = DECODE (${ownerPublicKey}, \'hex\') OR "t_recipientId" = ${ownerAddress})';
		params.ownerPublicKey = filter.ownerPublicKey;
		params.ownerAddress = filter.ownerAddress;
	}

	if (!filter.limit) {
		params.limit = 100;
	} else {
		params.limit = Math.abs(filter.limit);
	}

	if (!filter.offset) {
		params.offset = 0;
	} else {
		params.offset = Math.abs(filter.offset);
	}

	if (params.limit > 1000) {
		return setImmediate(cb, 'Invalid limit, maximum is 1000');
	}

	var orderBy = OrderBy(
		filter.orderBy, {
			sortFields: sql.sortFields,
			fieldPrefix: function (sortField) {
				if (['height'].indexOf(sortField) > -1) {
					return 'b_' + sortField;
				} else if (['confirmations'].indexOf(sortField) > -1) {
					return sortField;
				} else {
					return 't_' + sortField;
				}
			}
		}
	);

	if (orderBy.error) {
		return setImmediate(cb, orderBy.error);
	}

	library.db.query(sql.countList({
		where: where,
		owner: owner
	}), params).then(function (rows) {
		var count = rows.length ? rows[0].count : 0;

		library.db.query(sql.list({
			where: where,
			owner: owner,
			sortField: orderBy.sortField,
			sortMethod: orderBy.sortMethod
		}), params).then(function (rows) {
			var transactions = [];

			for (var i = 0; i < rows.length; i++) {
				transactions.push(library.logic.transaction.dbRead(rows[i]));
			}

			var data = {
				transactions: transactions,
				count: count
			};

			return setImmediate(cb, null, data);
		}).catch(function (err) {
			library.logger.error(err.stack);
			return setImmediate(cb, 'Transactions#list error');
		});
	}).catch(function (err) {
		library.logger.error(err.stack);
		return setImmediate(cb, 'Transactions#list error');
	});
};

/**
 * Gets transaction by id from `trs_list` view.
 * @private
 * @param {string} id
 * @param {function} cb - Callback function.
 * @returns {setImmediateCallback} error | data: {transaction}
 */
__private.getById = function (id, cb) {
	library.db.query(sql.getById, {id: id}).then(function (rows) {
		if (!rows.length) {
			return setImmediate(cb, 'Transaction not found: ' + id);
		}

		var rawTransaction = rows[0];
		var queryName = {
			[transactionTypes.SEND]: 'getTransferById',
			[transactionTypes.SIGNATURE]: 'getSignatureById',
			[transactionTypes.DELEGATE]: 'getDelegateById',
			[transactionTypes.VOTE]: 'getVotesById',
			[transactionTypes.MULTI]: 'getMultiById',
			[transactionTypes.DAPP]: 'getDappById',
			[transactionTypes.IN_TRANSFER]: 'getInTransferById',
			[transactionTypes.OUT_TRANSFER]: 'getOutTransferById',
		}[rawTransaction.t_type];

		if (queryName) {
			__private.getAssetForRawTrs(rawTransaction, queryName, function (err, rawTrsWithAsset) {
				if (err) {
					return setImmediate(cb, err);
				}

				var transaction = library.logic.transaction.dbRead(rawTrsWithAsset);
				return setImmediate(cb, null, transaction);
			});
		} else {
			var transaction = library.logic.transaction.dbRead(rawTransaction);
			return setImmediate(cb, null, transaction);
		}
	}).catch(function (err) {
		library.logger.error(err.stack);
		return setImmediate(cb, 'Transactions#getById error');
	});
};

__private.getAssetForRawTrs = function (rawTrs, queryName, cb) {
	library.db.query(sql[queryName], {id: rawTrs.t_id}).then(function (rows) {
		if (!rows.length) {
			return setImmediate(cb, null, rawTrs);
		}

		var rawTrsWithAsset = _.merge(rawTrs, rows[0]);

		return setImmediate(cb, null, rawTrsWithAsset);
	}).catch(function (err) {
		library.logger.error(err.stack);
		return setImmediate(cb, 'Transactions#getAssetForRawTrs error');
	});
};
/**
 * Gets transaction by calling parameter method.
 * @private
 * @param {Object} method
 * @param {Object} req
 * @param {function} cb - Callback function.
 * @returns {setImmediateCallback} error | data: {transaction}
 */
__private.getPooledTransaction = function (method, req, cb) {
	library.schema.validate(req.body, schema.getPooledTransaction, function (err) {
		if (err) {
			return setImmediate(cb, err[0].message);
		}

		var transaction = self[method](req.body.id);

		if (!transaction) {
			return setImmediate(cb, 'Transaction not found');
		}

		return setImmediate(cb, null, {transaction: transaction});
	});
};

/**
 * Gets transactions by calling parameter method.
 * Filters by senderPublicKey or address if they are present.
 * @private
 * @param {Object} method
 * @param {Object} req
 * @param {function} cb - Callback function.
 * @returns {setImmediateCallback} error | data: {transactions, count}
 */
__private.getPooledTransactions = function (method, req, cb) {
	library.schema.validate(req.body, schema.getPooledTransactions, function (err) {
		if (err) {
			return setImmediate(cb, err[0].message);
		}

		var transactions = self[method](true);
		var i, toSend = [];

		if (req.body.senderPublicKey || req.body.address) {
			for (i = 0; i < transactions.length; i++) {
				if (transactions[i].senderPublicKey === req.body.senderPublicKey || transactions[i].recipientId === req.body.address) {
					toSend.push(transactions[i]);
				}
			}
		} else {
			for (i = 0; i < transactions.length; i++) {
				toSend.push(transactions[i]);
			}
		}

		return setImmediate(cb, null, {transactions: toSend, count: transactions.length});
	});
};

// Public methods
/**
 * Check if transaction is in pool
 * @param {string} id
 * @return {function} Calls transactionPool.transactionInPool
 */
Transactions.prototype.transactionInPool = function (id) {
	return __private.transactionPool.transactionInPool(id);
};

/**
 * @param {string} id
 * @return {function} Calls transactionPool.getUnconfirmedTransaction
 */
Transactions.prototype.getUnconfirmedTransaction = function (id) {
	return __private.transactionPool.getUnconfirmedTransaction(id);
};

/**
 * @param {string} id
 * @return {function} Calls transactionPool.getQueuedTransaction
 */
Transactions.prototype.getQueuedTransaction = function (id) {
	return __private.transactionPool.getQueuedTransaction(id);
};

/**
 * @param {string} id
 * @return {function} Calls transactionPool.getMultisignatureTransaction
 */
Transactions.prototype.getMultisignatureTransaction = function (id) {
	return __private.transactionPool.getMultisignatureTransaction(id);
};

/**
 * Gets unconfirmed transactions based on limit and reverse option.
 * @param {boolean} reverse
 * @param {number} limit
 * @return {function} Calls transactionPool.getUnconfirmedTransactionList
 */
Transactions.prototype.getUnconfirmedTransactionList = function (reverse, limit) {
	return __private.transactionPool.getUnconfirmedTransactionList(reverse, limit);
};

/**
 * Gets queued transactions based on limit and reverse option.
 * @param {boolean} reverse
 * @param {number} limit
 * @return {function} Calls transactionPool.getQueuedTransactionList
 */
Transactions.prototype.getQueuedTransactionList = function (reverse, limit) {
	return __private.transactionPool.getQueuedTransactionList(reverse, limit);
};

/**
 * Gets multisignature transactions based on limit and reverse option.
 * @param {boolean} reverse
 * @param {number} limit
 * @return {function} Calls transactionPool.getQueuedTransactionList
 */
Transactions.prototype.getMultisignatureTransactionList = function (reverse, limit) {
	return __private.transactionPool.getMultisignatureTransactionList(reverse, limit);
};

/**
 * Gets unconfirmed, multisignature and queued transactions based on limit and reverse option.
 * @param {boolean} reverse
 * @param {number} limit
 * @return {function} Calls transactionPool.getMergedTransactionList
 */
Transactions.prototype.getMergedTransactionList = function (reverse, limit) {
	return __private.transactionPool.getMergedTransactionList(reverse, limit);
};

/**
 * Removes transaction from unconfirmed, queued and multisignature.
 * @param {string} id
 * @return {function} Calls transactionPool.removeUnconfirmedTransaction
 */
Transactions.prototype.removeUnconfirmedTransaction = function (id) {
	return __private.transactionPool.removeUnconfirmedTransaction(id);
};

/**
 * Checks kind of unconfirmed transaction and process it, resets queue
 * if limit reached.
 * @param {transaction} transaction
 * @param {Object} broadcast
 * @param {function} cb - Callback function.
 * @return {function} Calls transactionPool.processUnconfirmedTransaction
 */
Transactions.prototype.processUnconfirmedTransaction = function (transaction, broadcast, cb) {
	return __private.transactionPool.processUnconfirmedTransaction(transaction, broadcast, cb);
};

/**
 * Gets unconfirmed transactions list and applies unconfirmed transactions.
 * @param {function} cb - Callback function.
 * @return {function} Calls transactionPool.applyUnconfirmedList
 */
Transactions.prototype.applyUnconfirmedList = function (cb) {
	return __private.transactionPool.applyUnconfirmedList(cb);
};

/**
 * Applies unconfirmed list to unconfirmed Ids.
 * @param {string[]} ids
 * @param {function} cb - Callback function.
 * @return {function} Calls transactionPool.applyUnconfirmedIds
 */
Transactions.prototype.applyUnconfirmedIds = function (ids, cb) {
	return __private.transactionPool.applyUnconfirmedIds(ids, cb);
};

/**
 * Undoes unconfirmed list from queue.
 * @param {function} cb - Callback function.
 * @return {function} Calls transactionPool.undoUnconfirmedList
 */
Transactions.prototype.undoUnconfirmedList = function (cb) {
	return __private.transactionPool.undoUnconfirmedList(cb);
};

/**
 * Applies confirmed transaction.
 * @implements {logic.transaction.apply}
 * @param {transaction} transaction
 * @param {block} block
 * @param {account} sender
 * @param {function} cb - Callback function
 */
Transactions.prototype.apply = function (transaction, block, sender, cb) {
	library.logger.debug('Applying confirmed transaction', transaction.id);
	library.logic.transaction.apply(transaction, block, sender, cb);
};

/**
 * Undoes confirmed transaction.
 * @implements {logic.transaction.undo}
 * @param {transaction} transaction
 * @param {block} block
 * @param {account} sender
 * @param {function} cb - Callback function
 */
Transactions.prototype.undo = function (transaction, block, sender, cb) {
	library.logger.debug('Undoing confirmed transaction', transaction.id);
	library.logic.transaction.undo(transaction, block, sender, cb);
};

/**
 * Gets requester if requesterPublicKey and calls applyUnconfirmed.
 * @implements {modules.accounts.getAccount}
 * @implements {logic.transaction.applyUnconfirmed}
 * @param {transaction} transaction
 * @param {account} sender
 * @param {function} cb - Callback function
 * @return {setImmediateCallback} for errors
 */
Transactions.prototype.applyUnconfirmed = function (transaction, sender, cb) {
	library.logger.debug('Applying unconfirmed transaction', transaction.id);

	if (!sender && transaction.blockId !== library.genesisblock.block.id) {
		return setImmediate(cb, 'Invalid block id');
	} else {
		if (transaction.requesterPublicKey) {
			modules.accounts.getAccount({publicKey: transaction.requesterPublicKey}, function (err, requester) {
				if (err) {
					return setImmediate(cb, err);
				}

				if (!requester) {
					return setImmediate(cb, 'Requester not found');
				}

				library.logic.transaction.applyUnconfirmed(transaction, sender, requester, cb);
			});
		} else {
			library.logic.transaction.applyUnconfirmed(transaction, sender, cb);
		}
	}
};

/**
 * Validates account and Undoes unconfirmed transaction.
 * @implements {modules.accounts.getAccount}
 * @implements {logic.transaction.undoUnconfirmed}
 * @param {transaction} transaction
 * @param {function} cb
 * @return {setImmediateCallback} For error
 */
Transactions.prototype.undoUnconfirmed = function (transaction, cb) {
	library.logger.debug('Undoing unconfirmed transaction', transaction.id);

	modules.accounts.getAccount({publicKey: transaction.senderPublicKey}, function (err, sender) {
		if (err) {
			return setImmediate(cb, err);
		}
		library.logic.transaction.undoUnconfirmed(transaction, sender, cb);
	});
};

/**
 * Receives transactions
 * @param {transaction[]} transactions
 * @param {Object} broadcast
 * @param {function} cb - Callback function.
 * @return {function} Calls transactionPool.receiveTransactions
 */
Transactions.prototype.receiveTransactions = function (transactions, broadcast, cb) {
	return __private.transactionPool.receiveTransactions(transactions, broadcast, cb);
};

/**
 * Fills pool.
 * @param {function} cb - Callback function.
 * @return {function} Calls transactionPool.fillPool
 */
Transactions.prototype.fillPool = function (cb) {
	return __private.transactionPool.fillPool(cb);
};

/**
 * Checks if `modules` is loaded.
 * @return {boolean} True if `modules` is loaded.
 */
Transactions.prototype.isLoaded = function () {
	return !!modules;
};

// Events
/**
 * Bounds scope to private transactionPool and modules
 * to private Transfer instance.
 * @implements module:transactions#Transfer~bind
 * @param {scope} scope - Loaded modules.
 */
Transactions.prototype.onBind = function (scope) {
	modules = {
		accounts: scope.accounts,
		transactions: scope.transactions,
		transport: scope.transport
	};

	__private.transactionPool.bind(
		scope.accounts,
		scope.transactions,
		scope.loader
	);
	__private.assetTypes[transactionTypes.SEND].bind(
		scope.accounts,
		scope.rounds
	);
};

// Shared API
/**
 * @todo implement API comments with apidoc.
 * @see {@link http://apidocjs.com/}
 */
Transactions.prototype.shared = {
	getTransactions: function (req, cb) {
		async.waterfall([
			function (waterCb) {
				var params = {};
				var pattern = /(and|or){1}:/i;

				// Filter out 'and:'/'or:' from params to perform schema validation
				_.each(req.body, function (value, key) {
					var param = String(key).replace(pattern, '');
					// Dealing with array-like parameters (csv comma separated)
					if (_.includes(['senderIds', 'recipientIds', 'senderPublicKeys', 'recipientPublicKeys'], param)) {
						value = String(value).split(',');
						req.body[key] = value;
					}
					params[param] = value;
				});

				library.schema.validate(params, schema.getTransactions, function (err) {
					if (err) {
						return setImmediate(waterCb, err[0].message);
					} else {
						return setImmediate(waterCb, null);
					}
				});
			},
			function (waterCb) {
				__private.list(req.body, function (err, data) {
					if (err) {
						return setImmediate(waterCb, 'Failed to get transactions: ' + err);
					} else {
						return setImmediate(waterCb, null, {transactions: data.transactions, count: data.count});
					}
				});
			}
		], function (err, res) {
			return setImmediate(cb, err, res);
		});
	},

	getTransaction: function (req, cb) {
		library.schema.validate(req.body, schema.getTransaction, function (err) {
			if (err) {
				return setImmediate(cb, err[0].message);
			}

			__private.getById(req.body.id, function (err, transaction) {
				if (!transaction || err) {
					return setImmediate(cb, 'Transaction not found');
				}

				return setImmediate(cb, null, {transaction: transaction});
			});
		});
	},

	getTransactionsCount: function (req, cb) {
		library.db.query(sql.count).then(function (transactionsCount) {
			return setImmediate(cb, null, {
				confirmed: transactionsCount[0].count,
				multisignature: __private.transactionPool.multisignature.transactions.length,
				unconfirmed: __private.transactionPool.unconfirmed.transactions.length,
				queued: __private.transactionPool.queued.transactions.length
			});
		}, function (err) {
			return setImmediate(cb, 'Unable to count transactions');
		});
	},

	getQueuedTransaction: function (req, cb) {
		return __private.getPooledTransaction('getQueuedTransaction', req, cb);
	},

	getQueuedTransactions: function (req, cb) {
		return __private.getPooledTransactions('getQueuedTransactionList', req, cb);
	},

	getMultisignatureTransaction: function (req, cb) {
		return __private.getPooledTransaction('getMultisignatureTransaction', req, cb);
	},

	getMultisignatureTransactions: function (req, cb) {
		return __private.getPooledTransactions('getMultisignatureTransactionList', req, cb);
	},

	getUnconfirmedTransaction: function (req, cb) {
		return __private.getPooledTransaction('getUnconfirmedTransaction', req, cb);
	},

	getUnconfirmedTransactions: function (req, cb) {
		return __private.getPooledTransactions('getUnconfirmedTransactionList', req, cb);
	},

<<<<<<< HEAD
	addTransactions: function (req, cb) {
		library.schema.validate(req.body, schema.addTransactions, function (err) {
			if (err) {
				return setImmediate(cb, err[0].message);
			}

			var hash = crypto.createHash('sha256').update(req.body.secret, 'utf8').digest();
			var keypair = library.ed.makeKeypair(hash);

			if (req.body.publicKey) {
				if (keypair.publicKey.toString('hex') !== req.body.publicKey) {
					return setImmediate(cb, 'Invalid passphrase');
				}
			}

			var query = {address: req.body.recipientId};

			library.balancesSequence.add(function (cb) {
				modules.accounts.getAccount(query, function (err, recipient) {
					if (err) {
						return setImmediate(cb, err);
					}

					var recipientId = recipient ? recipient.address : req.body.recipientId;

					if (!recipientId) {
						return setImmediate(cb, 'Invalid recipient');
					}

					if (req.body.multisigAccountPublicKey && req.body.multisigAccountPublicKey !== keypair.publicKey.toString('hex')) {
						modules.accounts.getAccount({publicKey: req.body.multisigAccountPublicKey}, function (err, account) {
							if (err) {
								return setImmediate(cb, err);
							}

							if (!account || !account.publicKey) {
								return setImmediate(cb, 'Multisignature account not found');
							}

							if (!Array.isArray(account.multisignatures)) {
								return setImmediate(cb, 'Account does not have multisignatures enabled');
							}

							if (account.multisignatures.indexOf(keypair.publicKey.toString('hex')) < 0) {
								return setImmediate(cb, 'Account does not belong to multisignature group');
							}

							modules.accounts.getAccount({publicKey: keypair.publicKey}, function (err, requester) {
								if (err) {
									return setImmediate(cb, err);
								}

								if (!requester || !requester.publicKey) {
									return setImmediate(cb, 'Requester not found');
								}

								if (requester.secondSignature && !req.body.secondSecret) {
									return setImmediate(cb, 'Missing requester second passphrase');
								}

								if (requester.publicKey === account.publicKey) {
									return setImmediate(cb, 'Invalid requester public key');
								}

								var secondKeypair = null;

								if (requester.secondSignature) {
									var secondHash = crypto.createHash('sha256').update(req.body.secondSecret, 'utf8').digest();
									secondKeypair = library.ed.makeKeypair(secondHash);
								}

								var transaction;

								try {
									transaction = library.logic.transaction.create({
										type: transactionTypes.SEND,
										amount: req.body.amount,
										sender: account,
										recipientId: recipientId,
										keypair: keypair,
										requester: keypair,
										secondKeypair: secondKeypair,
										data: req.body.data
									});
								} catch (e) {
									return setImmediate(cb, e.toString());
								}

								modules.transactions.receiveTransactions([transaction], true, cb);
							});
						});
					} else {
						modules.accounts.setAccountAndGet({publicKey: keypair.publicKey.toString('hex')}, function (err, account) {
							if (err) {
								return setImmediate(cb, err);
							}

							if (!account || !account.publicKey) {
								return setImmediate(cb, 'Account not found');
							}

							if (account.secondSignature && !req.body.secondSecret) {
								return setImmediate(cb, 'Missing second passphrase');
							}

							var secondKeypair = null;

							if (account.secondSignature) {
								var secondHash = crypto.createHash('sha256').update(req.body.secondSecret, 'utf8').digest();
								secondKeypair = library.ed.makeKeypair(secondHash);
							}

							var transaction;

							try {
								transaction = library.logic.transaction.create({
									type: transactionTypes.SEND,
									amount: req.body.amount,
									sender: account,
									recipientId: recipientId,
									keypair: keypair,
									secondKeypair: secondKeypair,
									data: req.body.data
								});
							} catch (e) {
								return setImmediate(cb, e.toString());
							}

							modules.transactions.receiveTransactions([transaction], true, cb);
						});
					}
				});
			}, function (err, transaction) {
				if (err) {
					return setImmediate(cb, err);
				}

				return setImmediate(cb, null, {transactionId: transaction[0].id});
			});
		});
=======
	postTransactions: function (req, cb) {
		return modules.transport.internal.postTransactions(req.body, cb);
>>>>>>> e861853e
	}
};

// Export
module.exports = Transactions;<|MERGE_RESOLUTION|>--- conflicted
+++ resolved
@@ -693,151 +693,8 @@
 		return __private.getPooledTransactions('getUnconfirmedTransactionList', req, cb);
 	},
 
-<<<<<<< HEAD
-	addTransactions: function (req, cb) {
-		library.schema.validate(req.body, schema.addTransactions, function (err) {
-			if (err) {
-				return setImmediate(cb, err[0].message);
-			}
-
-			var hash = crypto.createHash('sha256').update(req.body.secret, 'utf8').digest();
-			var keypair = library.ed.makeKeypair(hash);
-
-			if (req.body.publicKey) {
-				if (keypair.publicKey.toString('hex') !== req.body.publicKey) {
-					return setImmediate(cb, 'Invalid passphrase');
-				}
-			}
-
-			var query = {address: req.body.recipientId};
-
-			library.balancesSequence.add(function (cb) {
-				modules.accounts.getAccount(query, function (err, recipient) {
-					if (err) {
-						return setImmediate(cb, err);
-					}
-
-					var recipientId = recipient ? recipient.address : req.body.recipientId;
-
-					if (!recipientId) {
-						return setImmediate(cb, 'Invalid recipient');
-					}
-
-					if (req.body.multisigAccountPublicKey && req.body.multisigAccountPublicKey !== keypair.publicKey.toString('hex')) {
-						modules.accounts.getAccount({publicKey: req.body.multisigAccountPublicKey}, function (err, account) {
-							if (err) {
-								return setImmediate(cb, err);
-							}
-
-							if (!account || !account.publicKey) {
-								return setImmediate(cb, 'Multisignature account not found');
-							}
-
-							if (!Array.isArray(account.multisignatures)) {
-								return setImmediate(cb, 'Account does not have multisignatures enabled');
-							}
-
-							if (account.multisignatures.indexOf(keypair.publicKey.toString('hex')) < 0) {
-								return setImmediate(cb, 'Account does not belong to multisignature group');
-							}
-
-							modules.accounts.getAccount({publicKey: keypair.publicKey}, function (err, requester) {
-								if (err) {
-									return setImmediate(cb, err);
-								}
-
-								if (!requester || !requester.publicKey) {
-									return setImmediate(cb, 'Requester not found');
-								}
-
-								if (requester.secondSignature && !req.body.secondSecret) {
-									return setImmediate(cb, 'Missing requester second passphrase');
-								}
-
-								if (requester.publicKey === account.publicKey) {
-									return setImmediate(cb, 'Invalid requester public key');
-								}
-
-								var secondKeypair = null;
-
-								if (requester.secondSignature) {
-									var secondHash = crypto.createHash('sha256').update(req.body.secondSecret, 'utf8').digest();
-									secondKeypair = library.ed.makeKeypair(secondHash);
-								}
-
-								var transaction;
-
-								try {
-									transaction = library.logic.transaction.create({
-										type: transactionTypes.SEND,
-										amount: req.body.amount,
-										sender: account,
-										recipientId: recipientId,
-										keypair: keypair,
-										requester: keypair,
-										secondKeypair: secondKeypair,
-										data: req.body.data
-									});
-								} catch (e) {
-									return setImmediate(cb, e.toString());
-								}
-
-								modules.transactions.receiveTransactions([transaction], true, cb);
-							});
-						});
-					} else {
-						modules.accounts.setAccountAndGet({publicKey: keypair.publicKey.toString('hex')}, function (err, account) {
-							if (err) {
-								return setImmediate(cb, err);
-							}
-
-							if (!account || !account.publicKey) {
-								return setImmediate(cb, 'Account not found');
-							}
-
-							if (account.secondSignature && !req.body.secondSecret) {
-								return setImmediate(cb, 'Missing second passphrase');
-							}
-
-							var secondKeypair = null;
-
-							if (account.secondSignature) {
-								var secondHash = crypto.createHash('sha256').update(req.body.secondSecret, 'utf8').digest();
-								secondKeypair = library.ed.makeKeypair(secondHash);
-							}
-
-							var transaction;
-
-							try {
-								transaction = library.logic.transaction.create({
-									type: transactionTypes.SEND,
-									amount: req.body.amount,
-									sender: account,
-									recipientId: recipientId,
-									keypair: keypair,
-									secondKeypair: secondKeypair,
-									data: req.body.data
-								});
-							} catch (e) {
-								return setImmediate(cb, e.toString());
-							}
-
-							modules.transactions.receiveTransactions([transaction], true, cb);
-						});
-					}
-				});
-			}, function (err, transaction) {
-				if (err) {
-					return setImmediate(cb, err);
-				}
-
-				return setImmediate(cb, null, {transactionId: transaction[0].id});
-			});
-		});
-=======
 	postTransactions: function (req, cb) {
 		return modules.transport.internal.postTransactions(req.body, cb);
->>>>>>> e861853e
 	}
 };
 
