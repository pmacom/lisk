/*
 * Copyright © 2018 Lisk Foundation
 *
 * See the LICENSE file at the top-level directory of this distribution
 * for licensing information.
 *
 * Unless otherwise agreed in a custom licensing agreement with the Lisk Foundation,
 * no part of this software, including this file, may be copied, modified,
 * propagated, or distributed except according to the terms contained in the
 * LICENSE file.
 *
 * Removal or modification of this copyright notice is prohibited.
 */
'use strict';

const _ = require('lodash');
const Promise = require('bluebird');
const sql = require('../sql').accounts;

const cs = {}; // Reusable ColumnSet objects

const ifNotExists = c => !c.exists;

// Used in SELECT, UPDATE, INSERT queries
const normalFields = [
	{name: 'isDelegate', cast: 'int::boolean', skip: ifNotExists},
	{name: 'u_isDelegate', cast: 'int::boolean', skip: ifNotExists},
	{name: 'secondSignature', cast: 'int::boolean', skip: ifNotExists},
	{name: 'u_secondSignature', cast: 'int::boolean', skip: ifNotExists},
	{name: 'balance', cast: 'bigint', def: '0', skip: ifNotExists},
	{name: 'u_balance', cast: 'bigint', def: '0', skip: ifNotExists},
	{name: 'rate', cast: 'bigint', def: '0', skip: ifNotExists},
	{name: 'multimin', def: 0, skip: ifNotExists},
	{name: 'u_multimin', def: 0, skip: ifNotExists},
	{name: 'multilifetime', def: 0, skip: ifNotExists},
	{name: 'u_multilifetime', def: 0, skip: ifNotExists},
	{name: 'blockId', def: null, skip: ifNotExists},
	{name: 'nameexist', def: 0, skip: ifNotExists},
	{name: 'u_nameexist', def: 0, skip: ifNotExists},
	{name: 'fees', cast: 'bigint', def: '0', skip: ifNotExists},
	{name: 'rewards', cast: 'bigint', def: '0', skip: ifNotExists},
	{name: 'vote', cast: 'bigint', def: '0', skip: ifNotExists},
	{name: 'producedblocks', cast: 'bigint', def: '0', prop: 'producedBlocks', skip: ifNotExists},
	{name: 'missedblocks', cast: 'bigint', def: '0', prop: 'missedBlocks', skip: ifNotExists},
	{name: 'username', def: null, skip: ifNotExists},
	{name: 'u_username', def: null, skip: ifNotExists},
	{name: 'publicKey', mod: ':raw', init: () => 'encode("publicKey", \'hex\')', skip: ifNotExists},
	{name: 'secondPublicKey', mod: ':raw', init: () => 'encode("secondPublicKey", \'hex\')', skip: ifNotExists},
	{name: 'virgin', cast: 'int::boolean', def: 1, skip: ifNotExists}
];

// Only used in SELECT and INSERT queries
const immutableFields = [
	{ name: 'address', mod: ':raw', init: () => 'upper(address)'}
];

// Only used in SELECT queries
const dynamicFields = [
	{name: 'rank', init: () => sql.columnRank},
	{name: 'delegates', init: () => sql.columnDelegates},
	{name: 'u_delegates', init: () => sql.columnUDelegates},
	{name: 'multisignatures', init: () => sql.columnMultisignatures},
	{name: 'u_multisignatures', init: () => sql.columnUMultisignatures}
];

const allFields = _.union(normalFields, immutableFields, dynamicFields);

/**
 * Accounts database interaction module.
 *
 * @memberof module:accounts
 * @class
 * @param {Database} db - Instance of database object from pg-promise
 * @param {Object} pgp - pg-promise instance to utilize helpers
 * @constructor
 * @return {AccountsRepository}
 */
<<<<<<< HEAD
class AccountsRepository {

	constructor (db, pgp) {
=======
class AccountsRepo {
	constructor(db, pgp) {
>>>>>>> 05875943
		this.db = db;
		this.pgp = pgp;

		this.dbTable = 'mem_accounts';
<<<<<<< HEAD
		this.dbFields = allFields;
		this.cs = cs;

		if (!cs.select) {
			cs.select = new pgp.helpers.ColumnSet(allFields, {table: this.dbTable});
			cs.update = new pgp.helpers.ColumnSet(normalFields, {table: this.dbTable});
			cs.update = cs.update.merge([
				{name: 'publicKey', mod: ':raw', init: c => _.isNil(c.value) ? 'null' : `decode('${c.value}', 'hex')`, skip: ifNotExists},
				{name: 'secondPublicKey', mod: ':raw', init: c => _.isNil(c.value) ? 'null' : `decode('${c.value}', 'hex')`, skip: ifNotExists},
				{name: 'isDelegate', cast: 'int', def: 0, skip: ifNotExists},
				{name: 'u_isDelegate', cast: 'int', def: 0, skip: ifNotExists},
				{name: 'secondSignature', cast: 'int', def: 0, skip: ifNotExists},
				{name: 'u_secondSignature', cast: 'int', def: 0, skip: ifNotExists},
				{name: 'virgin', cast: 'int', def: 1},
			]);

			cs.insert = cs.update.merge([
				{name: 'address', mod: ':raw', init: c => `upper('${c.value}')`}
			]);
=======

		const ifNotExists = c => !c.exists;

		// Used in SELECT, UPDATE, INSERT queries
		const normalFields = [
			{ name: 'isDelegate', cast: 'int::boolean', skip: ifNotExists },
			{ name: 'u_isDelegate', cast: 'int::boolean', skip: ifNotExists },
			{ name: 'secondSignature', cast: 'int::boolean', skip: ifNotExists },
			{ name: 'u_secondSignature', cast: 'int::boolean', skip: ifNotExists },
			{ name: 'balance', cast: 'bigint', def: '0', skip: ifNotExists },
			{ name: 'u_balance', cast: 'bigint', def: '0', skip: ifNotExists },
			{ name: 'rate', cast: 'bigint', def: '0', skip: ifNotExists },
			{ name: 'multimin', def: 0, skip: ifNotExists },
			{ name: 'u_multimin', def: 0, skip: ifNotExists },
			{ name: 'multilifetime', def: 0, skip: ifNotExists },
			{ name: 'u_multilifetime', def: 0, skip: ifNotExists },
			{ name: 'blockId', def: null, skip: ifNotExists },
			{ name: 'nameexist', def: 0, skip: ifNotExists },
			{ name: 'u_nameexist', def: 0, skip: ifNotExists },
			{ name: 'fees', cast: 'bigint', def: '0', skip: ifNotExists },
			{ name: 'rewards', cast: 'bigint', def: '0', skip: ifNotExists },
			{ name: 'vote', cast: 'bigint', def: '0', skip: ifNotExists },
			{ name: 'producedblocks', cast: 'bigint', def: '0', prop: 'producedBlocks', skip: ifNotExists },
			{ name: 'missedblocks', cast: 'bigint', def: '0', prop: 'missedBlocks', skip: ifNotExists },
			{ name: 'username', def: null, skip: ifNotExists },
			{ name: 'u_username', def: null, skip: ifNotExists },
			{ name: 'publicKey', mod: ':raw', init: () => 'ENCODE("publicKey", \'hex\')', skip: ifNotExists },
		{ name: 'secondPublicKey', mod: ':raw', init: () => 'ENCODE("secondPublicKey", \'hex\')', skip: ifNotExists },
		{ name: 'virgin', cast: 'int::boolean', def: 1, skip: ifNotExists }
	];

		// Only used in SELECT and INSERT queries
		const immutableFields = [
			{ name: 'address', mod: ':raw', init: () => 'UPPER("address")' }
	];

		// Only used in SELECT queries
		const dynamicFields = [
			{ name: 'rank', cast: 'bigint', mod: ':raw', init: () => '(SELECT m.row_number FROM (SELECT row_number() OVER (ORDER BY r."vote" DESC, r."publicKey" ASC), address FROM (SELECT d."isDelegate", d.vote, d."publicKey", d.address FROM mem_accounts AS d WHERE d."isDelegate" = 1) AS r) m WHERE m."address" = "mem_accounts"."address")::int' },
		{ name: 'delegates', mod: ':raw', init: () => '(SELECT ARRAY_AGG("dependentId") FROM mem_accounts2delegates WHERE "accountId" = "mem_accounts"."address")' },
		{ name: 'u_delegates', mod: ':raw', init: () => '(SELECT ARRAY_AGG("dependentId") FROM mem_accounts2u_delegates WHERE "accountId" = "mem_accounts"."address")' },
		{ name: 'multisignatures', mod: ':raw', init: () => '(SELECT ARRAY_AGG("dependentId") FROM mem_accounts2multisignatures WHERE "accountId" = "mem_accounts"."address")' },
		{ name: 'u_multisignatures', mod: ':raw', init: () => '(SELECT ARRAY_AGG("dependentId") FROM mem_accounts2u_multisignatures WHERE "accountId" = "mem_accounts"."address")' }
	];

		this.dbFields = _.union(normalFields, immutableFields, dynamicFields);

		if (!columnSet) {
			columnSet = {};

			const table = new pgp.helpers.TableName({ table: this.dbTable, schema: 'public' });

			columnSet.select = new pgp.helpers.ColumnSet(this.dbFields, { table: table });

			columnSet.update = new pgp.helpers.ColumnSet(normalFields, { table: table });
			columnSet.update = columnSet.update.merge([
				{ name: 'publicKey', mod: ':raw', init: object => (object.value === undefined || object.value === null) ? 'NULL' : `DECODE('${object.value}', 'hex')`, skip: ifNotExists },
			{ name: 'secondPublicKey', mod: ':raw', init: object => (object.value === undefined || object.value === null) ? 'NULL' : `DECODE('${object.value}', 'hex')`, skip: ifNotExists },
			{ name: 'isDelegate', cast: 'int', def: 0, skip: ifNotExists },
			{ name: 'u_isDelegate', cast: 'int', def: 0, skip: ifNotExists },
			{ name: 'secondSignature', cast: 'int', def: 0, skip: ifNotExists },
			{ name: 'u_secondSignature', cast: 'int', def: 0, skip: ifNotExists },
			{ name: 'virgin', cast: 'int', def: 1 },
		]);

			columnSet.insert = columnSet.update.merge([
				{ name: 'address', mod: ':raw', init: object => `UPPER('${object.value}')` }
		]);
>>>>>>> 05875943
		}

	}

	/**
	 * Get list of all database fields.
	 *
	 * @return {array}
	 */
	getDBFields() {
		return _.map(this.dbFields, field => (field.prop || field.name));
	}

	/**
	 * Get list of all immutable fields.
	 *
	 * @return {array}
	 */
	getImmutableFields() {
		return _.difference(
			_.map(this.cs.insert.columns, field => (field.prop || field.name)),
		_.map(this.cs.update.columns, field => (field.prop || field.name)));
	}

	/**
	 * Counts memory accounts by blocks.
	 *
	 * @return {Promise<number>}
	 */
<<<<<<< HEAD
	countMemAccounts () {
		return this.db.one(sql.countMemAccounts, [], a => +a.count);
=======
	countMemAccounts() {
		return this.db.one(sql.countMemAccounts);
>>>>>>> 05875943
	}

	/**
	 * Update mem_accounts.
	 *
	 * @return {Promise}
	 */
	updateMemAccounts() {
		return this.db.none(sql.updateMemAccounts);
	}

	/**
	 * Get orphan mem_accounts.
	 *
	 * @return {Promise}
	 */
<<<<<<< HEAD
	getOrphanedMemAccounts () {
		return this.db.any(sql.getOrphanedMemAccounts);
=======
	getOrphanedMemAccounts() {
		return this.db.query(sql.getOrphanedMemAccounts);
>>>>>>> 05875943
	}

	/**
	 * Get delegates.
	 *
	 * @return {Promise}
	 */
<<<<<<< HEAD
	getDelegates () {
		return this.db.any(sql.getDelegates);
=======
	getDelegates() {
		return this.db.query(sql.getDelegates);
>>>>>>> 05875943
	}

	/**
	 * Update or insert into mem_accounts.
	 *
	 * @param {Object} data - Attributes to be inserted, can be any of [AccountsRepository's dbFields property]{@link AccountsRepository#cs.insert}
	 * @param {Array} conflictingFields - Array of attributes to be tested against conflicts, can be any of [AccountsRepository's dbFields property]{@link AccountsRepository#dbFields}
	 * @param {Object} updateData - Attributes to be updated, can be any of [AccountsRepository's dbFields property]{@link AccountsRepository#cs.update}
	 * @return {Promise}
	 */
	upsert(data, conflictingFields, updateData) {
		// If single field is specified as conflict field
		if (typeof (conflictingFields) === 'string') {
			conflictingFields = [conflictingFields];
		}

		if (!Array.isArray(conflictingFields) || !conflictingFields.length) {
<<<<<<< HEAD
			return Promise.reject(new TypeError('Error: db.accounts.upsert - invalid conflictingFields argument'));
=======
			return Promise.reject('Error: db.accounts.upsert - invalid conflictingFields argument'); // eslint-disable-line prefer-promise-reject-errors
>>>>>>> 05875943
		}

		if (!updateData) {
			updateData = Object.assign({}, data);
		}

		if (_.difference(_.union(Object.keys(data), Object.keys(updateData)), this.getDBFields()).length) {
<<<<<<< HEAD
			return Promise.reject(new Error('Unknown field provided to db.accounts.upsert'));
=======
			return Promise.reject('Unknown field provided to db.accounts.upsert'); // eslint-disable-line prefer-promise-reject-errors
>>>>>>> 05875943
		}

		if (conflictingFields.length === 1 && conflictingFields[0] === 'address') {
			const sql = '${insertSQL:raw} ON CONFLICT(${conflictFields:name}) DO UPDATE SET ${setsSQL:raw}';

			return this.db.none(sql, {
				insertSQL: this.pgp.helpers.insert(data, this.cs.insert),
				conflictFields: conflictingFields,
				setsSQL: this.pgp.helpers.sets(updateData, this.cs.update)
			});
		} else {
			const conditionObject = {};
			conflictingFields.forEach(function (field) {
				conditionObject[field] = data[field];
			});

			return this.db.tx('db:accounts:upsert', function (t) {
				return t.accounts.list(conditionObject, ['address']).then(function (result) {
					if (result.length) {
						return t.accounts.update(result[0].address, updateData);
					} else {
						return t.accounts.insert(data);
					}
				});
			});
		}
	}

	/**
	 * Create the record in mem_accounts. It is encouraged to use **db.accounts.upsert** instead.
	 *
	 * @param {Object} data - Attributes to be inserted, can be any of [AccountsRepository's dbFields property]{@link AccountsRepository#cs.insert}
	 * @return {Promise}
	 */
	insert(data) {
		return this.db.none(this.pgp.helpers.insert(data, this.cs.insert));
	}

	/**
	 * Update record in mem_accounts. It is encouraged to use **db.accounts.upsert** instead.
	 *
	 * @param {Object} data - Attributes to be inserted, can be any of [AccountsRepository's dbFields property]{@link AccountsRepository#cs.insert}
	 * @param {string} address - Address of the account to be updated
	 * @return {Promise}
	 */
	update(address, data) {
		if (!address) {
<<<<<<< HEAD
			return Promise.reject(new TypeError('Error: db.accounts.update - invalid address argument'));
=======
			return Promise.reject('Error: db.accounts.update - invalid address argument'); // eslint-disable-line prefer-promise-reject-errors
>>>>>>> 05875943
		}

		return this.db.none(this.pgp.helpers.update(data, this.cs.update) + this.pgp.as.format(' WHERE $1:name=$2', ['address', address]));
	}

	/**
	 * Increment a field value in mem_accounts.
	 *
	 * @param {string} address - Address of the account to increment
	 * @param {string} field - Name of the field to increment
	 * @param {Number} value - Value to be incremented
	 * @return {Promise}
	 */
	increment(address, field, value) {
		return this.db.none(sql.incrementAccount, {
			table: this.dbTable,
			field: field,
			value: value,
			address: address
		});
	}

	/**
	 * Decrement a field value in mem_accounts.
	 *
	 * @param {string} address - Address of the account to decrement
	 * @param {string} field - Name of the field to decrement
	 * @param {Number} value - Value to be decremented
	 * @return {Promise}
	 */
	decrement(address, field, value) {
		return this.db.none(sql.decrementAccount, {
			table: this.dbTable,
			field: field,
			value: value,
			address: address
		});
	}

	/**
	 * Delete an account from mem_accounts.
	 *
	 * @param {string} address - Address of the account to be updated
	 * @return {Promise}
	 */
	remove(address) {
		const sql = 'DELETE FROM $1:name WHERE $2:name = $3';
		return this.db.none(sql, [this.dbTable, 'address', address]);
	}

	/**
	 * Clear data in memory tables:
	 * - mem_round
	 * - mem_accounts2delegates
	 * - mem_accounts2u_delegates
	 * - mem_accounts2multisignatures
	 * - mem_accounts2u_multisignatures
	 *
	 * @return {Promise}
	 */
	resetMemTables() {
		return this.db.none(sql.resetMemoryTables);
	}

	/**
	 * Search account based on generic conditions.
	 *
	 * For filters you can pass additional attribute "multisig: true" to fetch only multisig accounts.
	 * You can pass **array of addresses** to the fetch multiple accounts.
	 *
	 * @param {Object} filters - Object of filters to be applied in WHERE clause
	 * @param {array} fields - Array of data fields to search
	 * @param {Object} options - Object with different options
	 * @param {int} options.limit - Limit applied to results
	 * @param {int} options.offset - Offset applied to results
	 * @param {string} options.sortField - Sort key
	 * @param {string} options.sortMethod - Sort method ASC or DESC
	 * @param {string} options.extraCondition - Extra conditions to be appended to fetch objects. It must be properly formatted
	 * @return {Promise}
	 */
	list(filters, fields, options) {
		const pgp = this.pgp;

		const dynamicConditions = [];
		if (filters && filters.multisig) {
			dynamicConditions.push(pgp.as.format('multimin > 0'));
			delete filters.multisig;
		}

		if (filters && Array.isArray(filters.address) && filters.address.length) {
			dynamicConditions.push(pgp.as.format('address IN ($1:csv)', [filters.address]));
			delete filters.address;
		}

		if (filters && _.difference(Object.keys(filters), this.getDBFields()).length) {
			return Promise.reject('Unknown filter field provided to list'); // eslint-disable-line prefer-promise-reject-errors
		}

		let sql = '${fields:raw} ${conditions:raw} ';
		let limit,
		offset,
		sortField = '',
		sortMethod = '',
		conditions = '';

		if (!options) {
			options = {};
		}

		// Apply sort only if provided
		if (options.sortField) {
			if (typeof options.sortField === 'string') {
				sortField = options.sortField;
				sortMethod = options.sortMethod || 'DESC';
				sql += ' ORDER BY ${sortField:name} ${sortMethod:raw}  ';
				// As per implementation of sort sortBy helper helpers/sort_by
			} else if (Array.isArray(options.sortField) && options.sortField.length) {
				const sortSQL = [];

				options.sortField.map((field, index) => {
					sortSQL.push(this.pgp.as.format('$1:name $2:raw', [field, options.sortMethod[index]]));
<<<<<<< HEAD
				});
				sql = sql + `ORDER BY ${sortSQL.join()}`;
=======
			});
				sql += `ORDER BY ${sortSQL.join(', ')}`;
>>>>>>> 05875943
			}
		}

		// Limit the result only if limit param is provided
		if (options.limit) {
			limit = options.limit;
			offset = options.offset || 0;

			sql += ' LIMIT ${limit} OFFSET ${offset}';
		}

		const selectClause = Selects(this.cs.select, fields, pgp);

		if (filters) {
			const filterKeys = Object.keys(filters);
			const filteredColumns = this.cs.insert.columns.filter(function (column) {
				return filterKeys.indexOf(column.name) >= 0;
			});

			// TODO: Improve this logic to convert set statement to composite logic
			conditions = pgp.helpers.sets(filters, filteredColumns).replace(/(,")/, ' AND "');
		}

		if (conditions.length || options.extraCondition || dynamicConditions.length) {
			conditions = conditions.length ? [conditions] : [];

			if (options.extraCondition) {
				conditions.push(options.extraCondition);
			}

			if (dynamicConditions.length) {
				conditions.push(dynamicConditions.join(' AND '));
			}

			conditions = ` WHERE ${conditions.join(' AND ')}`;
		}

		const query = this.pgp.as.format(sql, {
			fields: selectClause,
			conditions: conditions,
			sortField: sortField,
			sortMethod: sortMethod,
			limit: limit,
			offset: offset
		});

		return this.db.query(query);
	}

	/**
	 * Remove account dependencies from mem_accounts2[u_]delegates or mem_accounts2[u_]multisignatures.
	 *
	 * @param {string} address - Address of the account
	 * @param {string} dependentId - Dependent address
	 * @param {string} dependency - Any of [u_]delegates, [u_]multisignatures
	 * @return {Promise}
	 */
	removeDependencies(address, dependentId, dependency) {
		if (['delegates', 'u_delegates', 'multisignatures', 'u_multisignatures'].indexOf(dependency) === -1) {
<<<<<<< HEAD
			return Promise.reject(new TypeError(`Error: db.accounts.removeDependencies called with invalid argument dependency=${dependency}`));
=======
			return Promise.reject(`Error: db.account.removeDependencies called with invalid argument dependency=${dependency}`); // eslint-disable-line prefer-promise-reject-errors
>>>>>>> 05875943
		}

		return this.db.none(sql.removeAccountDependencies, {
			table: `${this.dbTable}2${dependency}`,
			address: address,
			dependentId: dependentId
		});
	}

	/**
	 * Insert account dependencies from mem_accounts2[u_]delegates or mem_accounts2[u_]multisignatures.
	 *
	 * @param {string} address - Address of the account
	 * @param {string} dependentId - Dependent address
	 * @param {string} dependency - Any of [u_]delegates, [u_]multisignatures
	 * @return {Promise}
	 */
	insertDependencies(address, dependentId, dependency) {
		if (['delegates', 'u_delegates', 'multisignatures', 'u_multisignatures'].indexOf(dependency) === -1) {
<<<<<<< HEAD
			return Promise.reject(new TypeError(`Error: db.accounts.insertDependencies called with invalid argument dependency=${dependency}`));
=======
			return Promise.reject(`Error: db.account.removeDependencies called with invalid argument dependency=${dependency}`); // eslint-disable-line prefer-promise-reject-errors
>>>>>>> 05875943
		}

		const dependentTable = new this.pgp.helpers.TableName({ table: `${this.dbTable}2${dependency}`, schema: 'public' });

		return this.db.none(this.pgp.helpers.insert({
			accountId: address,
			dependentId: dependentId
		}, null, dependentTable));
	}
}

// Generate select SQL based on column set definition and conditions
function Selects(columnSet, fields, pgp) {
	if (!(this instanceof Selects)) {
		return new Selects(columnSet, fields, pgp);
	}

	this.rawType = true;
	this.toPostgres = () => {
		const selectSQL = 'SELECT $1:raw FROM $2^';
		const selectClauseWithName = '$1:name$2:raw AS $3:name';
		const selectClauseWithSQL = '($1:raw)$2:raw AS $3:name';

		// Select all fields if none is provided
		if (!fields || !fields.length) {
			fields = _.map(columnSet.columns, column => column.prop || column.name);
		}

		const table = columnSet.table;
		const selectFields = [];

		columnSet.columns.map(column => {
			if (fields.includes(column.name) || fields.includes(column.prop)) {
			const propName = column.prop ? column.prop : column.name;

			if (column.init) {
				selectFields.push(pgp.as.format(selectClauseWithSQL, [column.init(column), column.castText, propName]));
			} else {
				selectFields.push(pgp.as.format(selectClauseWithName, [column.name, column.castText, propName]));
			}
		}
	});

		return pgp.as.format(selectSQL, [selectFields.join(','), table]);
	};
}

module.exports = AccountsRepository;<|MERGE_RESOLUTION|>--- conflicted
+++ resolved
@@ -75,19 +75,13 @@
  * @constructor
  * @return {AccountsRepository}
  */
-<<<<<<< HEAD
 class AccountsRepository {
 
 	constructor (db, pgp) {
-=======
-class AccountsRepo {
-	constructor(db, pgp) {
->>>>>>> 05875943
 		this.db = db;
 		this.pgp = pgp;
 
 		this.dbTable = 'mem_accounts';
-<<<<<<< HEAD
 		this.dbFields = allFields;
 		this.cs = cs;
 
@@ -106,77 +100,7 @@
 
 			cs.insert = cs.update.merge([
 				{name: 'address', mod: ':raw', init: c => `upper('${c.value}')`}
-			]);
-=======
-
-		const ifNotExists = c => !c.exists;
-
-		// Used in SELECT, UPDATE, INSERT queries
-		const normalFields = [
-			{ name: 'isDelegate', cast: 'int::boolean', skip: ifNotExists },
-			{ name: 'u_isDelegate', cast: 'int::boolean', skip: ifNotExists },
-			{ name: 'secondSignature', cast: 'int::boolean', skip: ifNotExists },
-			{ name: 'u_secondSignature', cast: 'int::boolean', skip: ifNotExists },
-			{ name: 'balance', cast: 'bigint', def: '0', skip: ifNotExists },
-			{ name: 'u_balance', cast: 'bigint', def: '0', skip: ifNotExists },
-			{ name: 'rate', cast: 'bigint', def: '0', skip: ifNotExists },
-			{ name: 'multimin', def: 0, skip: ifNotExists },
-			{ name: 'u_multimin', def: 0, skip: ifNotExists },
-			{ name: 'multilifetime', def: 0, skip: ifNotExists },
-			{ name: 'u_multilifetime', def: 0, skip: ifNotExists },
-			{ name: 'blockId', def: null, skip: ifNotExists },
-			{ name: 'nameexist', def: 0, skip: ifNotExists },
-			{ name: 'u_nameexist', def: 0, skip: ifNotExists },
-			{ name: 'fees', cast: 'bigint', def: '0', skip: ifNotExists },
-			{ name: 'rewards', cast: 'bigint', def: '0', skip: ifNotExists },
-			{ name: 'vote', cast: 'bigint', def: '0', skip: ifNotExists },
-			{ name: 'producedblocks', cast: 'bigint', def: '0', prop: 'producedBlocks', skip: ifNotExists },
-			{ name: 'missedblocks', cast: 'bigint', def: '0', prop: 'missedBlocks', skip: ifNotExists },
-			{ name: 'username', def: null, skip: ifNotExists },
-			{ name: 'u_username', def: null, skip: ifNotExists },
-			{ name: 'publicKey', mod: ':raw', init: () => 'ENCODE("publicKey", \'hex\')', skip: ifNotExists },
-		{ name: 'secondPublicKey', mod: ':raw', init: () => 'ENCODE("secondPublicKey", \'hex\')', skip: ifNotExists },
-		{ name: 'virgin', cast: 'int::boolean', def: 1, skip: ifNotExists }
-	];
-
-		// Only used in SELECT and INSERT queries
-		const immutableFields = [
-			{ name: 'address', mod: ':raw', init: () => 'UPPER("address")' }
-	];
-
-		// Only used in SELECT queries
-		const dynamicFields = [
-			{ name: 'rank', cast: 'bigint', mod: ':raw', init: () => '(SELECT m.row_number FROM (SELECT row_number() OVER (ORDER BY r."vote" DESC, r."publicKey" ASC), address FROM (SELECT d."isDelegate", d.vote, d."publicKey", d.address FROM mem_accounts AS d WHERE d."isDelegate" = 1) AS r) m WHERE m."address" = "mem_accounts"."address")::int' },
-		{ name: 'delegates', mod: ':raw', init: () => '(SELECT ARRAY_AGG("dependentId") FROM mem_accounts2delegates WHERE "accountId" = "mem_accounts"."address")' },
-		{ name: 'u_delegates', mod: ':raw', init: () => '(SELECT ARRAY_AGG("dependentId") FROM mem_accounts2u_delegates WHERE "accountId" = "mem_accounts"."address")' },
-		{ name: 'multisignatures', mod: ':raw', init: () => '(SELECT ARRAY_AGG("dependentId") FROM mem_accounts2multisignatures WHERE "accountId" = "mem_accounts"."address")' },
-		{ name: 'u_multisignatures', mod: ':raw', init: () => '(SELECT ARRAY_AGG("dependentId") FROM mem_accounts2u_multisignatures WHERE "accountId" = "mem_accounts"."address")' }
-	];
-
-		this.dbFields = _.union(normalFields, immutableFields, dynamicFields);
-
-		if (!columnSet) {
-			columnSet = {};
-
-			const table = new pgp.helpers.TableName({ table: this.dbTable, schema: 'public' });
-
-			columnSet.select = new pgp.helpers.ColumnSet(this.dbFields, { table: table });
-
-			columnSet.update = new pgp.helpers.ColumnSet(normalFields, { table: table });
-			columnSet.update = columnSet.update.merge([
-				{ name: 'publicKey', mod: ':raw', init: object => (object.value === undefined || object.value === null) ? 'NULL' : `DECODE('${object.value}', 'hex')`, skip: ifNotExists },
-			{ name: 'secondPublicKey', mod: ':raw', init: object => (object.value === undefined || object.value === null) ? 'NULL' : `DECODE('${object.value}', 'hex')`, skip: ifNotExists },
-			{ name: 'isDelegate', cast: 'int', def: 0, skip: ifNotExists },
-			{ name: 'u_isDelegate', cast: 'int', def: 0, skip: ifNotExists },
-			{ name: 'secondSignature', cast: 'int', def: 0, skip: ifNotExists },
-			{ name: 'u_secondSignature', cast: 'int', def: 0, skip: ifNotExists },
-			{ name: 'virgin', cast: 'int', def: 1 },
-		]);
-
-			columnSet.insert = columnSet.update.merge([
-				{ name: 'address', mod: ':raw', init: object => `UPPER('${object.value}')` }
-		]);
->>>>>>> 05875943
+			]);     
 		}
 
 	}
@@ -206,13 +130,8 @@
 	 *
 	 * @return {Promise<number>}
 	 */
-<<<<<<< HEAD
 	countMemAccounts () {
 		return this.db.one(sql.countMemAccounts, [], a => +a.count);
-=======
-	countMemAccounts() {
-		return this.db.one(sql.countMemAccounts);
->>>>>>> 05875943
 	}
 
 	/**
@@ -229,13 +148,8 @@
 	 *
 	 * @return {Promise}
 	 */
-<<<<<<< HEAD
 	getOrphanedMemAccounts () {
 		return this.db.any(sql.getOrphanedMemAccounts);
-=======
-	getOrphanedMemAccounts() {
-		return this.db.query(sql.getOrphanedMemAccounts);
->>>>>>> 05875943
 	}
 
 	/**
@@ -243,13 +157,8 @@
 	 *
 	 * @return {Promise}
 	 */
-<<<<<<< HEAD
 	getDelegates () {
 		return this.db.any(sql.getDelegates);
-=======
-	getDelegates() {
-		return this.db.query(sql.getDelegates);
->>>>>>> 05875943
 	}
 
 	/**
@@ -267,11 +176,7 @@
 		}
 
 		if (!Array.isArray(conflictingFields) || !conflictingFields.length) {
-<<<<<<< HEAD
 			return Promise.reject(new TypeError('Error: db.accounts.upsert - invalid conflictingFields argument'));
-=======
-			return Promise.reject('Error: db.accounts.upsert - invalid conflictingFields argument'); // eslint-disable-line prefer-promise-reject-errors
->>>>>>> 05875943
 		}
 
 		if (!updateData) {
@@ -279,11 +184,7 @@
 		}
 
 		if (_.difference(_.union(Object.keys(data), Object.keys(updateData)), this.getDBFields()).length) {
-<<<<<<< HEAD
-			return Promise.reject(new Error('Unknown field provided to db.accounts.upsert'));
-=======
-			return Promise.reject('Unknown field provided to db.accounts.upsert'); // eslint-disable-line prefer-promise-reject-errors
->>>>>>> 05875943
+			return Promise.reject(new Error('Unknown field provided to db.accounts.upsert')); // eslint-disable-line prefer-promise-reject-errors
 		}
 
 		if (conflictingFields.length === 1 && conflictingFields[0] === 'address') {
@@ -331,11 +232,7 @@
 	 */
 	update(address, data) {
 		if (!address) {
-<<<<<<< HEAD
-			return Promise.reject(new TypeError('Error: db.accounts.update - invalid address argument'));
-=======
-			return Promise.reject('Error: db.accounts.update - invalid address argument'); // eslint-disable-line prefer-promise-reject-errors
->>>>>>> 05875943
+			return Promise.reject(new TypeError('Error: db.accounts.update - invalid address argument')); // eslint-disable-line prefer-promise-reject-errors
 		}
 
 		return this.db.none(this.pgp.helpers.update(data, this.cs.update) + this.pgp.as.format(' WHERE $1:name=$2', ['address', address]));
@@ -457,13 +354,8 @@
 
 				options.sortField.map((field, index) => {
 					sortSQL.push(this.pgp.as.format('$1:name $2:raw', [field, options.sortMethod[index]]));
-<<<<<<< HEAD
 				});
-				sql = sql + `ORDER BY ${sortSQL.join()}`;
-=======
-			});
-				sql += `ORDER BY ${sortSQL.join(', ')}`;
->>>>>>> 05875943
+				sql += `ORDER BY ${sortSQL.join()}`;
 			}
 		}
 
@@ -523,11 +415,7 @@
 	 */
 	removeDependencies(address, dependentId, dependency) {
 		if (['delegates', 'u_delegates', 'multisignatures', 'u_multisignatures'].indexOf(dependency) === -1) {
-<<<<<<< HEAD
-			return Promise.reject(new TypeError(`Error: db.accounts.removeDependencies called with invalid argument dependency=${dependency}`));
-=======
-			return Promise.reject(`Error: db.account.removeDependencies called with invalid argument dependency=${dependency}`); // eslint-disable-line prefer-promise-reject-errors
->>>>>>> 05875943
+			return Promise.reject(new TypeError(`Error: db.accounts.removeDependencies called with invalid argument dependency=${dependency}`)); // eslint-disable-line prefer-promise-reject-errors
 		}
 
 		return this.db.none(sql.removeAccountDependencies, {
@@ -547,11 +435,7 @@
 	 */
 	insertDependencies(address, dependentId, dependency) {
 		if (['delegates', 'u_delegates', 'multisignatures', 'u_multisignatures'].indexOf(dependency) === -1) {
-<<<<<<< HEAD
-			return Promise.reject(new TypeError(`Error: db.accounts.insertDependencies called with invalid argument dependency=${dependency}`));
-=======
-			return Promise.reject(`Error: db.account.removeDependencies called with invalid argument dependency=${dependency}`); // eslint-disable-line prefer-promise-reject-errors
->>>>>>> 05875943
+			return Promise.reject(new TypeError(`Error: db.accounts.insertDependencies called with invalid argument dependency=${dependency}`)); // eslint-disable-line prefer-promise-reject-errors
 		}
 
 		const dependentTable = new this.pgp.helpers.TableName({ table: `${this.dbTable}2${dependency}`, schema: 'public' });
