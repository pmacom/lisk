--- conflicted
+++ resolved
@@ -132,11 +132,7 @@
 
 		peer.socket.on('connect', () => {
 			logger.trace(
-<<<<<<< HEAD
-				`[Outbound socket] Peer connection established with socket id ${
-=======
 				`[Outbound Socket :: connect] Peer connection established with socket id ${
->>>>>>> a6ec61fa
 					peer.socket.id
 				}`
 			);
@@ -167,13 +163,9 @@
 
 		// The 'message' event can be used to log all low-level WebSocket messages.
 		peer.socket.on('message', message => {
-<<<<<<< HEAD
-			logger.trace(`[Outbound socket] Peer message received: ${message}`);
-=======
 			logger.trace(
 				`[Outbound socket :: message] Peer message received: ${message}`
 			);
->>>>>>> a6ec61fa
 		});
 		return peer;
 	},
